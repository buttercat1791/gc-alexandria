<script lang="ts">
<<<<<<< HEAD
  import { Button, Textarea, Alert } from 'flowbite-svelte';
  import { parseBasicmarkup } from '$lib/utils/markup/basicMarkupParser';
  import { nip19 } from 'nostr-tools';
  import { getEventHash, signEvent, getUserMetadata, type NostrProfile } from '$lib/utils/nostrUtils';
  import { standardRelays, fallbackRelays } from '$lib/consts';
  import { userStore } from '$lib/stores/userStore';
  import { goto } from '$app/navigation';
  import type { NDKEvent } from '$lib/utils/nostrUtils';
  import { onMount } from 'svelte';

  const props = $props<{
    event: NDKEvent;
=======
  import { Button, Textarea, Alert, Modal, Input } from "flowbite-svelte";
  import { parseBasicmarkup } from "$lib/utils/markup/basicMarkupParser";
  import { nip19 } from "nostr-tools";
  import { toNpub, getUserMetadata } from "$lib/utils/nostrUtils";
  import { searchProfiles } from "$lib/utils/search_utility";
  import type { NostrProfile } from "$lib/utils/search_utility";

  import { activePubkey } from '$lib/ndk';
  import type { NDKEvent } from "$lib/utils/nostrUtils";
  import {
    extractRootEventInfo,
    extractParentEventInfo,
    buildReplyTags,
    createSignedEvent,
    publishEvent,
    navigateToEvent,
  } from "$lib/utils/nostrEventService";
  import { get } from 'svelte/store';
  import { ndkInstance } from '$lib/ndk';
  import type NDK from '@nostr-dev-kit/ndk';
  import { NDKRelaySet } from '@nostr-dev-kit/ndk';
  import { NDKRelay } from '@nostr-dev-kit/ndk';
  import { communityRelay } from '$lib/consts';
  import { tick } from 'svelte';
  import { goto } from "$app/navigation";

  const props = $props<{
    event: NDKEvent;
    userRelayPreference: boolean;
>>>>>>> a0903a8a
  }>();

  let content = $state("");
  let preview = $state("");
  let isSubmitting = $state(false);
  let success = $state<{ relay: string; eventId: string } | null>(null);
  let error = $state<string | null>(null);
  let showOtherRelays = $state(false);
  let showFallbackRelays = $state(false);
  let userProfile = $state<NostrProfile | null>(null);
  let user = $state($userStore);
  userStore.subscribe(val => user = val);

<<<<<<< HEAD
  // Fetch user profile on mount
  onMount(async () => {
    if (user.signedIn && user.pubkey) {
      const npub = nip19.npubEncode(user.pubkey);
      userProfile = await getUserMetadata(npub);
=======
  // Add state for modals and search
  let showMentionModal = $state(false);
  let showWikilinkModal = $state(false);
  let mentionSearch = $state('');
  let mentionResults = $state<NostrProfile[]>([]);
  let mentionLoading = $state(false);
  let wikilinkTarget = $state('');
  let wikilinkLabel = $state('');
  let mentionSearchTimeout: ReturnType<typeof setTimeout> | null = null;
  let mentionSearchInput: HTMLInputElement | undefined;

  // Reset modal state when it opens/closes
  $effect(() => {
    if (showMentionModal) {
      // Reset search when modal opens
      mentionSearch = '';
      mentionResults = [];
      mentionLoading = false;
      // Focus the search input after a brief delay to ensure modal is rendered
      setTimeout(() => {
        mentionSearchInput?.focus();
      }, 100);
    } else {
      // Reset search when modal closes
      mentionSearch = '';
      mentionResults = [];
      mentionLoading = false;
    }
  });

  $effect(() => {
    const trimmedPubkey = $activePubkey?.trim();
    const npub = toNpub(trimmedPubkey);
    if (npub) {
      // Call an async function, but don't make the effect itself async
      getUserMetadata(npub).then(metadata => {
        userProfile = metadata;
      });
    } else if (trimmedPubkey) {
      userProfile = null;
      error = 'Invalid public key: must be a 64-character hex string.';
    } else {
      userProfile = null;
      error = null;
>>>>>>> a0903a8a
    }
  });

  $effect(() => {
    if (!success) return;
  
    content = '';
    preview = '';
    }
  );

  // Markup buttons
  const markupButtons = [
    { label: "Bold", action: () => insertMarkup("**", "**") },
    { label: "Italic", action: () => insertMarkup("_", "_") },
    { label: "Strike", action: () => insertMarkup("~~", "~~") },
    { label: "Link", action: () => insertMarkup("[", "](url)") },
    { label: "Image", action: () => insertMarkup("![", "](url)") },
    { label: "Quote", action: () => insertMarkup("> ", "") },
    { label: "List", action: () => insertMarkup("* ", "") },
    { label: "Numbered List", action: () => insertMarkup("1. ", "") },
    { label: "Hashtag", action: () => insertMarkup("#", "") },
    { label: '@', action: () => { mentionSearch = ''; mentionResults = []; showMentionModal = true; } },
    { label: 'Wikilink', action: () => { showWikilinkModal = true; } },
  ];

  function insertMarkup(prefix: string, suffix: string) {
    const textarea = document.querySelector("textarea");
    if (!textarea) return;

    const start = textarea.selectionStart;
    const end = textarea.selectionEnd;
    const selectedText = content.substring(start, end);

    content =
      content.substring(0, start) +
      prefix +
      selectedText +
      suffix +
      content.substring(end);
    updatePreview();

    // Set cursor position after the inserted markup
    setTimeout(() => {
      textarea.focus();
      textarea.selectionStart = textarea.selectionEnd =
        start + prefix.length + selectedText.length + suffix.length;
    }, 0);
  }

  async function updatePreview() {
    preview = await parseBasicmarkup(content);
  }

  function clearForm() {
    content = "";
    preview = "";
    error = null;
    showOtherRelays = false;
    showFallbackRelays = false;
  }

  function removeFormatting() {
    content = content
      .replace(/\*\*(.*?)\*\*/g, "$1")
      .replace(/_(.*?)_/g, "$1")
      .replace(/~~(.*?)~~/g, "$1")
      .replace(/\[([^\]]+)\]\([^)]+\)/g, "$1")
      .replace(/!\[(.*?)\]\(.*?\)/g, "$1")
      .replace(/^>\s*/gm, "")
      .replace(/^[-*]\s*/gm, "")
      .replace(/^\d+\.\s*/gm, "")
      .replace(/#(\w+)/g, "$1");
    updatePreview();
  }

<<<<<<< HEAD
  async function handleSubmit(useOtherRelays = false, useFallbackRelays = false) {
    if (!user.signedIn || !user.pubkey) {
      error = 'You must be signed in to comment';
      return;
    }

=======
  async function handleSubmit(
    useOtherRelays = false,
    useFallbackRelays = false,
  ) {
>>>>>>> a0903a8a
    isSubmitting = true;
    error = null;
    success = null;

    try {
      const pk = $activePubkey || '';
      const npub = toNpub(pk);
      
      if (!npub) {
        throw new Error('Invalid public key: must be a 64-character hex string.');
      }
      
      if (props.event.kind === undefined || props.event.kind === null) {
        throw new Error('Invalid event: missing kind');
      }

      const parent = props.event;
      // Use the same kind as parent for replies, or 1111 for generic replies
      const kind = parent.kind === 1 ? 1 : 1111;

<<<<<<< HEAD
      const eventToSign = {
        kind,
        created_at: Math.floor(Date.now() / 1000),
        tags,
        content,
        pubkey: user.pubkey
      };

      const id = getEventHash(eventToSign);
      const sig = await signEvent(eventToSign);

      const signedEvent = {
        ...eventToSign,
        id,
        sig
      };

      // Determine which relays to use based on user's relay preference
      let relays = user.relays.inbox.length > 0 ? user.relays.inbox : standardRelays;
      if (useOtherRelays) {
        relays = user.relays.inbox.length > 0 ? standardRelays : user.relays.inbox;
      }
      if (useFallbackRelays) {
        relays = fallbackRelays;
      }
=======
      // Extract root and parent event information
      const rootInfo = extractRootEventInfo(parent);
      const parentInfo = extractParentEventInfo(parent);
>>>>>>> a0903a8a

      // Build tags for the reply
      const tags = buildReplyTags(parent, rootInfo, parentInfo, kind);

      // Create and sign the event
      const { event: signedEvent } = await createSignedEvent(content, pk, kind, tags);

      // Publish the event
      const result = await publishEvent(
        signedEvent,
        useOtherRelays,
        useFallbackRelays,
        props.userRelayPreference
      );

      if (result.success) {
        success = { relay: result.relay!, eventId: result.eventId! };
        // Navigate to the published event
        navigateToEvent(result.eventId!);
      } else {
        if (!useOtherRelays && !useFallbackRelays) {
          showOtherRelays = true;
          error = "Failed to publish to primary relays. Would you like to try the other relays?";
        } else if (useOtherRelays && !useFallbackRelays) {
          showFallbackRelays = true;
          error = "Failed to publish to other relays. Would you like to try the fallback relays?";
        } else {
          error = "Failed to publish comment. Please try again later.";
        }
      }
    } catch (e: unknown) {
      console.error('Error publishing comment:', e);
      error = e instanceof Error ? e.message : 'An unexpected error occurred';
    } finally {
      isSubmitting = false;
    }
  }

  // Add a helper to shorten npub
  function shortenNpub(npub: string | undefined) {
    if (!npub) return '';
    return npub.slice(0, 8) + '…' + npub.slice(-4);
  }

  async function insertAtCursor(text: string) {
    const textarea = document.querySelector("textarea");
    if (!textarea) return;

    const start = textarea.selectionStart;
    const end = textarea.selectionEnd;

    content = content.substring(0, start) + text + content.substring(end);
    updatePreview();
    
    // Wait for DOM updates to complete
    await tick();
    
    textarea.focus();
    textarea.selectionStart = textarea.selectionEnd = start + text.length;
  }

  // Add mention search functionality using centralized search utility
  let communityStatus: Record<string, boolean> = $state({});
  let isSearching = $state(false);
  
  async function searchMentions() {
    if (!mentionSearch.trim()) {
      mentionResults = [];
      communityStatus = {};
      return;
    }
    
    // Prevent multiple concurrent searches
    if (isSearching) {
      return;
    }
    
    // Set loading state
    mentionLoading = true;
    isSearching = true;
    
    try {
      const result = await searchProfiles(mentionSearch.trim());
      mentionResults = result.profiles;
      communityStatus = result.Status;
    } catch (error) {
      console.error('Error searching mentions:', error);
      mentionResults = [];
      communityStatus = {};
    } finally {
      mentionLoading = false;
      isSearching = false;
    }
  }

  function selectMention(profile: NostrProfile) {
    let mention = '';
    if (profile.pubkey) {
      try {
        const npub = toNpub(profile.pubkey);
        if (npub) {
          mention = `nostr:${npub}`;
        } else {
          // If toNpub fails, fallback to pubkey
          mention = `nostr:${profile.pubkey}`;
        }
      } catch (e) {
        console.error('Error in toNpub:', e);
        // Fallback to pubkey if conversion fails
        mention = `nostr:${profile.pubkey}`;
      }
    } else {
      console.warn('No pubkey in profile, falling back to display name');
      mention = `@${profile.displayName || profile.name}`;
    }
    insertAtCursor(mention);
    showMentionModal = false;
    mentionSearch = '';
    mentionResults = [];
  }

  function insertWikilink() {
    let markup = '';
    if (wikilinkLabel.trim()) {
      markup = `[[${wikilinkTarget}|${wikilinkLabel}]]`;
    } else {
      markup = `[[${wikilinkTarget}]]`;
    }
    insertAtCursor(markup);
    showWikilinkModal = false;
    wikilinkTarget = '';
    wikilinkLabel = '';
  }

  function handleViewComment() {
    if (success?.eventId) {
      const nevent = nip19.neventEncode({ id: success.eventId });
      goto(`/events?id=${encodeURIComponent(nevent)}`);
    }
  }
</script>

<div class="w-full space-y-4">
  <div class="flex flex-wrap gap-2">
    {#each markupButtons as button}
      <Button size="xs" on:click={button.action}>{button.label}</Button>
    {/each}
    <Button size="xs" color="alternative" on:click={removeFormatting}
      >Remove Formatting</Button
    >
    <Button size="xs" color="alternative" on:click={clearForm}>Clear</Button>
  </div>

  <!-- Mention Modal -->
  <Modal
    class="modal-leather"
    title="Mention User"
    bind:open={showMentionModal}
    autoclose
    outsideclose
    size="sm"
  >
    <div class="space-y-4">
      <div class="flex gap-2">
        <input
          type="text"
          placeholder="Search display name, name, NIP-05, or npub..."
          bind:value={mentionSearch}
          bind:this={mentionSearchInput}
          onkeydown={(e) => {
            if (e.key === 'Enter' && mentionSearch.trim() && !isSearching) {
              searchMentions();
            }
          }}
          class="flex-1 rounded-lg border border-gray-300 bg-gray-50 text-gray-900 text-sm focus:border-primary-500 focus:ring-primary-500 dark:border-gray-600 dark:bg-gray-700 dark:text-white dark:placeholder-gray-400 dark:focus:border-primary-500 dark:focus:ring-primary-500 p-2.5"
        />
        <Button 
          size="xs" 
          color="primary" 
          onclick={(e: Event) => {
            e.preventDefault();
            e.stopPropagation();
            searchMentions();
          }}
          disabled={isSearching || !mentionSearch.trim()}
        >
          {#if isSearching}
            Searching...
          {:else}
            Search
          {/if}
        </Button>
      </div>
      
      {#if mentionLoading}
        <div class="text-center py-4">Searching...</div>
      {:else if mentionResults.length > 0}
        <div class="max-h-64 overflow-y-auto border border-gray-200 dark:border-gray-700 rounded-lg">
          <ul class="space-y-1 p-2">
            {#each mentionResults as profile}
              <button type="button" class="w-full text-left cursor-pointer hover:bg-gray-200 dark:hover:bg-gray-700 p-2 rounded flex items-center gap-3" onclick={() => selectMention(profile)}>
                {#if profile.pubkey && communityStatus[profile.pubkey]}
                  <div class="flex-shrink-0 w-6 h-6 bg-yellow-100 dark:bg-yellow-900 rounded-full flex items-center justify-center" title="Has posted to the community">
                    <svg class="w-4 h-4 text-yellow-600 dark:text-yellow-400" fill="currentColor" viewBox="0 0 24 24">
                      <path d="M12 2l3.09 6.26L22 9.27l-5 4.87 1.18 6.88L12 17.77l-6.18 3.25L7 14.14 2 9.27l6.91-1.01L12 2z"/>
                    </svg>
                  </div>
                {:else}
                  <div class="flex-shrink-0 w-6 h-6"></div>
                {/if}
                {#if profile.picture}
                  <img src={profile.picture} alt="Profile" class="w-8 h-8 rounded-full object-cover flex-shrink-0" />
                {:else}
                  <div class="w-8 h-8 rounded-full bg-gray-300 dark:bg-gray-600 flex-shrink-0"></div>
                {/if}
                <div class="flex flex-col text-left min-w-0 flex-1">
                  <span class="font-semibold truncate">
                    {profile.displayName || profile.name || mentionSearch}
                  </span>
                  {#if profile.nip05}
                    <span class="text-xs text-gray-500 flex items-center gap-1">
                      <svg class="inline w-4 h-4 text-primary-500" fill="none" stroke="currentColor" stroke-width="2" viewBox="0 0 24 24"><path stroke-linecap="round" stroke-linejoin="round" d="M5 13l4 4L19 7"/></svg>
                      {profile.nip05}
                    </span>
                  {/if}
                  <span class="text-xs text-gray-400 font-mono truncate">{shortenNpub(profile.pubkey)}</span>
                </div>
              </button>
            {/each}
          </ul>
        </div>
      {:else if mentionSearch.trim()}
        <div class="text-center py-4 text-gray-500">No results found</div>
      {:else}
        <div class="text-center py-4 text-gray-500">Enter a search term to find users</div>
      {/if}
    </div>
  </Modal>

  <!-- Wikilink Modal -->
  <Modal
    class="modal-leather"
    title="Insert Wikilink"
    bind:open={showWikilinkModal}
    autoclose
    outsideclose
    size="sm"
  >
    <Input
      type="text"
      placeholder="Target page (e.g. target page or target-page)"
      bind:value={wikilinkTarget}
      class="mb-2"
    />
    <Input
      type="text"
      placeholder="Display text (optional)"
      bind:value={wikilinkLabel}
      class="mb-4"
    />
    <div class="flex justify-end gap-2">
      <Button size="xs" color="primary" on:click={insertWikilink}>Insert</Button>
      <Button size="xs" color="alternative" on:click={() => { showWikilinkModal = false; }}>Cancel</Button>
    </div>
  </Modal>

  <div class="space-y-4">
    <div>
      <Textarea
        bind:value={content}
        on:input={updatePreview}
        placeholder="Write your comment..."
        rows={10}
        class="w-full"
      />
    </div>
    <div class="prose dark:prose-invert max-w-none p-4 border border-gray-300 dark:border-gray-700 rounded-lg">
      {@html preview}
    </div>
  </div>

  {#if error}
    <Alert color="red" dismissable>
      {error}
      {#if showOtherRelays}
        <Button size="xs" class="mt-2" on:click={() => handleSubmit(true)}
          >Try Other Relays</Button
        >
      {/if}
      {#if showFallbackRelays}
        <Button
          size="xs"
          class="mt-2"
          on:click={() => handleSubmit(false, true)}>Try Fallback Relays</Button
        >
      {/if}
    </Alert>
  {/if}

  {#if success}
    {@const s = success}
    <Alert color="green" dismissable>
<<<<<<< HEAD
      Comment published successfully to {s.relay}!
      <button
        class="text-primary-600 dark:text-primary-500 hover:underline bg-transparent border-none p-0 ml-2"
        onclick={() => goto(`/events?id=${nip19.neventEncode({ id: s.eventId })}`)}
=======
      Comment published successfully to {success.relay}!<br/>
      Event ID: <span class="font-mono">{success.eventId}</span>
      <button
        onclick={handleViewComment}
        class="text-primary-600 dark:text-primary-500 hover:underline ml-2"
>>>>>>> a0903a8a
      >
        View your comment
      </button>
    </Alert>
  {/if}

  <div class="flex justify-end items-center gap-4">
    {#if userProfile}
      <div class="flex items-center gap-2 text-sm">
        {#if userProfile.picture}
          <img
            src={userProfile.picture}
            alt={userProfile.name || "Profile"}
            class="w-8 h-8 rounded-full"
            onerror={(e) => {
              const img = e.target as HTMLImageElement;
              img.src = `https://api.dicebear.com/7.x/avataaars/svg?seed=${encodeURIComponent(img.alt)}`;
            }}
          />
        {/if}
<<<<<<< HEAD
        <span class="text-gray-700 dark:text-gray-300">
          {userProfile.displayName || userProfile.name || (user.pubkey ? nip19.npubEncode(user.pubkey).slice(0, 8) + '...' : 'Unknown')}
=======
        <span class="text-gray-900 dark:text-gray-100">
          {userProfile.displayName ||
            userProfile.name ||
            nip19.npubEncode($activePubkey || '').slice(0, 8) + "..."}
>>>>>>> a0903a8a
        </span>
      </div>
    {/if}
    <Button
      on:click={() => handleSubmit()}
<<<<<<< HEAD
      disabled={isSubmitting || !content.trim() || !user.signedIn}
      class="w-full md:w-auto"
    >
      {#if !user.signedIn}
=======
      disabled={isSubmitting || !content.trim() || !$activePubkey}
      class="w-full md:w-auto"
    >
      {#if !$activePubkey}
>>>>>>> a0903a8a
        Not Signed In
      {:else if isSubmitting}
        Publishing...
      {:else}
        Post Comment
      {/if}
    </Button>
  </div>

<<<<<<< HEAD
  {#if !user.signedIn}
=======
  {#if !$activePubkey}
>>>>>>> a0903a8a
    <Alert color="yellow" class="mt-4">
      Please sign in to post comments. Your comments will be signed with your
      current account.
    </Alert>
  {/if}
</div>

<style>
  /* Add styles for disabled state */
  :global(.disabled) {
    opacity: 0.6;
    cursor: not-allowed;
  }
</style><|MERGE_RESOLUTION|>--- conflicted
+++ resolved
@@ -1,18 +1,4 @@
 <script lang="ts">
-<<<<<<< HEAD
-  import { Button, Textarea, Alert } from 'flowbite-svelte';
-  import { parseBasicmarkup } from '$lib/utils/markup/basicMarkupParser';
-  import { nip19 } from 'nostr-tools';
-  import { getEventHash, signEvent, getUserMetadata, type NostrProfile } from '$lib/utils/nostrUtils';
-  import { standardRelays, fallbackRelays } from '$lib/consts';
-  import { userStore } from '$lib/stores/userStore';
-  import { goto } from '$app/navigation';
-  import type { NDKEvent } from '$lib/utils/nostrUtils';
-  import { onMount } from 'svelte';
-
-  const props = $props<{
-    event: NDKEvent;
-=======
   import { Button, Textarea, Alert, Modal, Input } from "flowbite-svelte";
   import { parseBasicmarkup } from "$lib/utils/markup/basicMarkupParser";
   import { nip19 } from "nostr-tools";
@@ -20,7 +6,7 @@
   import { searchProfiles } from "$lib/utils/search_utility";
   import type { NostrProfile } from "$lib/utils/search_utility";
 
-  import { activePubkey } from '$lib/ndk';
+  import { userPubkey } from '$lib/stores/authStore.Svelte';
   import type { NDKEvent } from "$lib/utils/nostrUtils";
   import {
     extractRootEventInfo,
@@ -42,7 +28,6 @@
   const props = $props<{
     event: NDKEvent;
     userRelayPreference: boolean;
->>>>>>> a0903a8a
   }>();
 
   let content = $state("");
@@ -53,16 +38,7 @@
   let showOtherRelays = $state(false);
   let showFallbackRelays = $state(false);
   let userProfile = $state<NostrProfile | null>(null);
-  let user = $state($userStore);
-  userStore.subscribe(val => user = val);
-
-<<<<<<< HEAD
-  // Fetch user profile on mount
-  onMount(async () => {
-    if (user.signedIn && user.pubkey) {
-      const npub = nip19.npubEncode(user.pubkey);
-      userProfile = await getUserMetadata(npub);
-=======
+
   // Add state for modals and search
   let showMentionModal = $state(false);
   let showWikilinkModal = $state(false);
@@ -94,7 +70,7 @@
   });
 
   $effect(() => {
-    const trimmedPubkey = $activePubkey?.trim();
+    const trimmedPubkey = $userPubkey?.trim();
     const npub = toNpub(trimmedPubkey);
     if (npub) {
       // Call an async function, but don't make the effect itself async
@@ -107,7 +83,6 @@
     } else {
       userProfile = null;
       error = null;
->>>>>>> a0903a8a
     }
   });
 
@@ -184,25 +159,16 @@
     updatePreview();
   }
 
-<<<<<<< HEAD
-  async function handleSubmit(useOtherRelays = false, useFallbackRelays = false) {
-    if (!user.signedIn || !user.pubkey) {
-      error = 'You must be signed in to comment';
-      return;
-    }
-
-=======
   async function handleSubmit(
     useOtherRelays = false,
     useFallbackRelays = false,
   ) {
->>>>>>> a0903a8a
     isSubmitting = true;
     error = null;
     success = null;
 
     try {
-      const pk = $activePubkey || '';
+      const pk = $userPubkey || '';
       const npub = toNpub(pk);
       
       if (!npub) {
@@ -217,37 +183,9 @@
       // Use the same kind as parent for replies, or 1111 for generic replies
       const kind = parent.kind === 1 ? 1 : 1111;
 
-<<<<<<< HEAD
-      const eventToSign = {
-        kind,
-        created_at: Math.floor(Date.now() / 1000),
-        tags,
-        content,
-        pubkey: user.pubkey
-      };
-
-      const id = getEventHash(eventToSign);
-      const sig = await signEvent(eventToSign);
-
-      const signedEvent = {
-        ...eventToSign,
-        id,
-        sig
-      };
-
-      // Determine which relays to use based on user's relay preference
-      let relays = user.relays.inbox.length > 0 ? user.relays.inbox : standardRelays;
-      if (useOtherRelays) {
-        relays = user.relays.inbox.length > 0 ? standardRelays : user.relays.inbox;
-      }
-      if (useFallbackRelays) {
-        relays = fallbackRelays;
-      }
-=======
       // Extract root and parent event information
       const rootInfo = extractRootEventInfo(parent);
       const parentInfo = extractParentEventInfo(parent);
->>>>>>> a0903a8a
 
       // Build tags for the reply
       const tags = buildReplyTags(parent, rootInfo, parentInfo, kind);
@@ -548,20 +486,12 @@
   {/if}
 
   {#if success}
-    {@const s = success}
     <Alert color="green" dismissable>
-<<<<<<< HEAD
-      Comment published successfully to {s.relay}!
-      <button
-        class="text-primary-600 dark:text-primary-500 hover:underline bg-transparent border-none p-0 ml-2"
-        onclick={() => goto(`/events?id=${nip19.neventEncode({ id: s.eventId })}`)}
-=======
       Comment published successfully to {success.relay}!<br/>
       Event ID: <span class="font-mono">{success.eventId}</span>
       <button
         onclick={handleViewComment}
         class="text-primary-600 dark:text-primary-500 hover:underline ml-2"
->>>>>>> a0903a8a
       >
         View your comment
       </button>
@@ -582,31 +512,19 @@
             }}
           />
         {/if}
-<<<<<<< HEAD
-        <span class="text-gray-700 dark:text-gray-300">
-          {userProfile.displayName || userProfile.name || (user.pubkey ? nip19.npubEncode(user.pubkey).slice(0, 8) + '...' : 'Unknown')}
-=======
         <span class="text-gray-900 dark:text-gray-100">
           {userProfile.displayName ||
             userProfile.name ||
-            nip19.npubEncode($activePubkey || '').slice(0, 8) + "..."}
->>>>>>> a0903a8a
+            nip19.npubEncode($userPubkey || '').slice(0, 8) + "..."}
         </span>
       </div>
     {/if}
     <Button
       on:click={() => handleSubmit()}
-<<<<<<< HEAD
-      disabled={isSubmitting || !content.trim() || !user.signedIn}
+      disabled={isSubmitting || !content.trim() || !$userPubkey}
       class="w-full md:w-auto"
     >
-      {#if !user.signedIn}
-=======
-      disabled={isSubmitting || !content.trim() || !$activePubkey}
-      class="w-full md:w-auto"
-    >
-      {#if !$activePubkey}
->>>>>>> a0903a8a
+      {#if !$userPubkey}
         Not Signed In
       {:else if isSubmitting}
         Publishing...
@@ -616,11 +534,7 @@
     </Button>
   </div>
 
-<<<<<<< HEAD
-  {#if !user.signedIn}
-=======
-  {#if !$activePubkey}
->>>>>>> a0903a8a
+  {#if !$userPubkey}
     <Alert color="yellow" class="mt-4">
       Please sign in to post comments. Your comments will be signed with your
       current account.
