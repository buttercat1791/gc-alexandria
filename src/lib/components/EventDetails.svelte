--- conflicted
+++ resolved
@@ -8,14 +8,11 @@
   import type { NDKEvent } from "$lib/utils/nostrUtils";
   import { getMatchingTags } from "$lib/utils/nostrUtils";
   import ProfileHeader from "$components/cards/ProfileHeader.svelte";
-<<<<<<< HEAD
   import { goto } from '$app/navigation';
   import { onMount } from 'svelte';
-=======
   import { getUserMetadata } from "$lib/utils/nostrUtils";
   import CopyToClipboard from "$lib/components/util/CopyToClipboard.svelte";
-  import { goto } from "$app/navigation";
->>>>>>> a0903a8a
+  import { navigateToEvent } from "$lib/utils/nostrEventService";
 
   const {
     event,
@@ -37,20 +34,9 @@
   }>();
 
   let showFullContent = $state(false);
-<<<<<<< HEAD
   let parsedContent = $state('');
   let contentPreview = $state('');
-  let authorTag: string = $derived(getMatchingTags(event, 'author')[0]?.[1] ?? '');
-  let pTag: string = $derived(getMatchingTags(event, 'p')[0]?.[1] ?? '');
-
-  function isValidNostrPubkey(str: string): boolean {
-    return /^[a-f0-9]{64}$/i.test(str) || (str.startsWith('npub1') && str.length >= 59 && str.length <= 63);
-  }
-=======
-  let parsedContent = $state("");
-  let contentPreview = $state("");
   let authorDisplayName = $state<string | undefined>(undefined);
->>>>>>> a0903a8a
 
   function getEventTitle(event: NDKEvent): string {
     // First try to get title from title tag
@@ -98,70 +84,40 @@
     return MTag[1].split("/")[1] || `Event Kind ${event.kind}`;
   }
 
-<<<<<<< HEAD
   function renderTag(tag: string[]): string {
     if (tag[0] === 'a' && tag.length > 1) {
       const [kind, pubkey, d] = tag[1].split(':');
-      return `<button class='underline text-primary-700 dark:text-primary-700 bg-transparent border-none p-0' onclick='goto("/events?id=${naddrEncode({kind: +kind, pubkey, tags: [["d", d]], content: '', id: '', sig: ''} as any, standardRelays)}")'>a:${tag[1]}</button>`;
+      return `<a href='/events?id=${naddrEncode({kind: +kind, pubkey, tags: [['d', d]], content: '', id: '', sig: ''} as any, standardRelays)}' class='underline text-primary-700'>a:${tag[1]}</a>`;
     } else if (tag[0] === 'e' && tag.length > 1) {
-      return `<button class='underline text-primary-700 dark:text-primary-700 bg-transparent border-none p-0' onclick='goto("/events?id=${neventEncode({id: tag[1], kind: 1, content: '', tags: [], pubkey: '', sig: ''} as any, standardRelays)}")'>e:${tag[1]}</button>`;
+      return `<a href='/events?id=${neventEncode({id: tag[1], kind: 1, content: '', tags: [], pubkey: '', sig: ''} as any, standardRelays)}' class='underline text-primary-700'>e:${tag[1]}</a>`;
     } else {
       return `<span class='bg-primary-50 text-primary-800 px-2 py-1 rounded text-xs font-mono'>${tag[0]}:${tag[1]}</span>`;
-=======
+    }
+  }
+
   function getTagButtonInfo(tag: string[]): {
     text: string;
     gotoValue?: string;
   } {
-    if (tag[0] === "a" && tag.length > 1) {
-      // Parse the a-tag: kind:pubkey:d
-      const parts = tag[1].split(":");
-      if (parts.length >= 3) {
-        const [kind, pubkey, d] = parts;
-        try {
-          const naddr = naddrEncode(
-            {
-              kind: parseInt(kind),
-              pubkey,
-              tags: [["d", d]],
-              content: "",
-              id: "",
-              sig: "",
-            } as any,
-            standardRelays,
-          );
-          console.log("Converted a-tag to naddr:", tag[1], "->", naddr);
-          return { text: `a:${tag[1]}`, gotoValue: naddr };
-        } catch (error) {
-          console.error("Error encoding a-tag to naddr:", error);
-          return { text: `a:${tag[1]}`, gotoValue: tag[1] };
-        }
-      }
-      return { text: `a:${tag[1]}`, gotoValue: tag[1] };
-    }
-    if (tag[0] === "e" && tag.length > 1) {
-      const nevent = neventEncode(
-        {
-          id: tag[1],
-          kind: 1,
-          content: "",
-          tags: [],
-          pubkey: "",
-          sig: "",
-        } as any,
-        standardRelays,
-      );
-      return { text: `e:${tag[1]}`, gotoValue: nevent };
->>>>>>> a0903a8a
-    }
-    return { text: "" };
-  }
-
-  function navigateToEvent(gotoValue: string) {
-    console.log("Navigating to event:", gotoValue);
-    // Add a small delay to ensure the current search state is cleared
-    setTimeout(() => {
-      goto(`/events?id=${encodeURIComponent(gotoValue)}`);
-    }, 10);
+    if (tag[0] === 'a' && tag.length > 1) {
+      const [kind, pubkey, d] = tag[1].split(':');
+      return {
+        text: `a:${tag[1]}`,
+        gotoValue: naddrEncode({kind: +kind, pubkey, tags: [['d', d]], content: '', id: '', sig: ''} as any, standardRelays)
+      };
+    } else if (tag[0] === 'e' && tag.length > 1) {
+      return {
+        text: `e:${tag[1]}`,
+        gotoValue: neventEncode({id: tag[1], kind: 1, content: '', tags: [], pubkey: '', sig: ''} as any, standardRelays)
+      };
+    } else if (tag[0] === 'p' && tag.length > 1) {
+      const npub = toNpub(tag[1]);
+      return {
+        text: `p:${npub || tag[1]}`,
+        gotoValue: npub ? `/events?id=${npub}` : undefined
+      };
+    }
+    return { text: `${tag[0]}:${tag[1]}` };
   }
 
   $effect(() => {
@@ -263,34 +219,11 @@
   {/if}
 
   <div class="flex items-center space-x-2">
-<<<<<<< HEAD
-    <span class="text-gray-600 dark:text-gray-400">Author:
-      {#if authorTag && pTag && isValidNostrPubkey(pTag)}
-        {authorTag} {@render userBadge(pTag, '')}
-      {:else if authorTag}
-        {authorTag}
-      {:else if pTag && isValidNostrPubkey(pTag)}
-        {@render userBadge(pTag, '')}
-      {:else if authorTag}
-        {authorTag}
-      {:else}
-        unknown
-      {/if}
-    </span>
-=======
     {#if toNpub(event.pubkey)}
-      <span class="text-gray-700 dark:text-gray-300">
-        Author: {@render userBadge(
-          toNpub(event.pubkey) as string,
-          authorDisplayName,
-        )}
-      </span>
+      <span class="text-gray-600 dark:text-gray-400">Author: {@render userBadge(toNpub(event.pubkey) as string, profile?.display_name || event.pubkey)}</span>
     {:else}
-      <span class="text-gray-700 dark:text-gray-300">
-        Author: {authorDisplayName}
-      </span>
+      <span class="text-gray-600 dark:text-gray-400">Author: {profile?.display_name || event.pubkey}</span>
     {/if}
->>>>>>> a0903a8a
   </div>
 
   <div class="flex items-center space-x-2">
