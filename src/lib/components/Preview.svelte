<script lang="ts">
  import { pharosInstance, SiblingSearchDirection } from "$lib/parser";
  import {
    Button,
    ButtonGroup,
    CloseButton,
    Input,
    P,
    Textarea,
    Tooltip,
  } from "flowbite-svelte";
  import {
    CaretDownSolid,
    CaretUpSolid,
    EditOutline,
  } from "flowbite-svelte-icons";
  import Self from "./Preview.svelte";
  import {
    contentParagraph,
    sectionHeading,
  } from "$lib/snippets/PublicationSnippets.svelte";
  import BlogHeader from "$components/cards/BlogHeader.svelte";
<<<<<<< HEAD
  import { getMatchingTags } from '$lib/utils/nostrUtils';
  import { onMount } from 'svelte';
=======
  import { getMatchingTags } from "$lib/utils/nostrUtils";
>>>>>>> a0903a8a

  // TODO: Fix move between parents.

  let {
    allowEditing,
    depth = 0,
    isSectionStart,
    needsUpdate = $bindable<boolean>(),
    oncursorcapture,
    oncursorrelease,
    parentId,
    rootId,
    index,
    sectionClass,
    publicationType,
    onBlogUpdate,
  } = $props<{
    allowEditing?: boolean;
    depth?: number;
    isSectionStart?: boolean;
    needsUpdate?: boolean;
    oncursorcapture?: (e: MouseEvent) => void;
    oncursorrelease?: (e: MouseEvent) => void;
    parentId?: string | null | undefined;
    rootId: string;
    index: number;
    sectionClass?: string;
    publicationType?: string;
    onBlogUpdate?: any;
  }>();

  let currentContent: string = $state($pharosInstance.getContent(rootId));
  let title: string | undefined = $state($pharosInstance.getIndexTitle(rootId));
  let orderedChildren: string[] = $state(
    $pharosInstance.getOrderedChildIds(rootId),
  );

  let blogEntries = $state(Array.from($pharosInstance.getBlogEntries()));
  let metadata = $state($pharosInstance.getIndexMetadata());

  let isEditing: boolean = $state(false);
  let hasCursor: boolean = $state(false);
  let childHasCursor: boolean = $state(false);

  let hasPreviousSibling: boolean = $state(false);
  let hasNextSibling: boolean = $state(false);

  let subtreeNeedsUpdate: boolean = $state(false);
  let updateCount: number = $state(0);
  let subtreeUpdateCount: number = $state(0);

  let buttonsVisible: boolean = $derived(hasCursor && !childHasCursor);

  $effect(() => {
    if (needsUpdate) {
      updateCount++;
      needsUpdate = false;
      title = $pharosInstance.getIndexTitle(rootId);
      currentContent = $pharosInstance.getContent(rootId);
    }

    if (subtreeNeedsUpdate) {
      subtreeUpdateCount++;
      subtreeNeedsUpdate = false;

      const prevChildCount = orderedChildren.length;
      orderedChildren = $pharosInstance.getOrderedChildIds(rootId);
      const newChildCount = orderedChildren.length;

      // If the number of children has changed, a child has been added or removed, and a child may
      // have been moved into a different subtree.  Due to the `needsUpdate` binding in the
      // component's recursion, setting `needsUpdate` to true will force the parent to rerender its
      // subtree.
      if (newChildCount !== prevChildCount) {
        needsUpdate = true;
      }
    }
  });

  $effect(() => {
    if (parentId && allowEditing) {
      // Check for previous/next siblings on load
      const previousSibling = $pharosInstance.getNearestSibling(
        rootId,
        depth - 1,
        SiblingSearchDirection.Previous,
      );
      const nextSibling = $pharosInstance.getNearestSibling(
        rootId,
        depth - 1,
        SiblingSearchDirection.Next,
      );

      // Hide arrows if no siblings exist
      hasPreviousSibling = !!previousSibling[0];
      hasNextSibling = !!nextSibling[0];
    }
  });

  function getBlogEvent(index: number) {
    return blogEntries[index][1];
  }

  function byline(rootId: string, index: number) {
    console.log(rootId, index, blogEntries);
    const event = blogEntries[index][1];
    const author = event ? getMatchingTags(event, "author")[0][1] : "";
    return author ?? "";
  }

  function hasCoverImage(rootId: string, index: number) {
    console.log(rootId);
    const event = blogEntries[index][1];
    const image =
      event && getMatchingTags(event, "image")[0]
        ? getMatchingTags(event, "image")[0][1]
        : "";
    return image ?? "";
  }

  function publishedAt(rootId: string, index: number) {
    console.log(rootId, index);
    console.log(blogEntries[index]);
    const event = blogEntries[index][1];
    const date = event.created_at ? new Date(event.created_at * 1000) : "";
    if (date !== "") {
      const formattedDate = new Intl.DateTimeFormat("en-US", {
        year: "numeric",
        month: "short",
        day: "2-digit",
      }).format(date);
      return formattedDate ?? "";
    }
    return "";
  }

  function readBlog(rootId: string) {
    onBlogUpdate?.(rootId);
  }

  function propagateBlogUpdate(rootId: string) {
    onBlogUpdate?.(rootId);
  }

  function handleMouseEnter(e: MouseEvent) {
    hasCursor = true;
    if (oncursorcapture) {
      oncursorcapture(e);
    }
  }

  function handleMouseLeave(e: MouseEvent) {
    hasCursor = false;
    if (oncursorrelease) {
      oncursorrelease(e);
    }
  }

  function handleChildCursorCaptured(e: MouseEvent) {
    childHasCursor = true;
    if (oncursorcapture) {
      oncursorcapture(e);
    }
  }

  function handleChildCursorReleased(e: MouseEvent) {
    childHasCursor = false;
  }

  function toggleEditing(id: string, shouldSave: boolean = true) {
    const editing = isEditing;

    if (editing && shouldSave) {
      if (orderedChildren.length > 0) {
      }

      $pharosInstance.updateEventContent(id, currentContent);
    }

    isEditing = !editing;
  }

  function moveUp(rootId: string, parentId: string) {
    // Get the previous sibling and its index
    const [prevSiblingId, prevIndex] = $pharosInstance.getNearestSibling(
      rootId,
      depth - 1,
      SiblingSearchDirection.Previous,
    );
    if (!prevSiblingId || prevIndex == null) {
      return;
    }

    // Move the current event before the previous sibling.
    $pharosInstance.moveEvent(rootId, prevSiblingId, false);
    needsUpdate = true;
  }

  function moveDown(rootId: string, parentId: string) {
    // Get the next sibling and its index
    const [nextSiblingId, nextIndex] = $pharosInstance.getNearestSibling(
      rootId,
      depth - 1,
      SiblingSearchDirection.Next,
    );
    if (!nextSiblingId || nextIndex == null) {
      return;
    }

    // Move the current event after the next sibling
    $pharosInstance.moveEvent(rootId, nextSiblingId, true);
    needsUpdate = true;
  }
</script>

{#snippet sectionHeading(title: string, depth: number)}
  {@const headingLevel = Math.min(depth + 1, 6)}
  {@const className = $pharosInstance.isFloatingTitle(rootId)
    ? "discrete"
    : "h-leather"}

  <svelte:element this={`h${headingLevel}`} class={className}>
    {title}
  </svelte:element>
{/snippet}

{#snippet coverImage(rootId: string, index: number, depth: number)}
  {#if hasCoverImage(rootId, index)}
    <div class="coverImage depth-{depth}">
      <img src={hasCoverImage(rootId, index)} alt={title} />
    </div>
  {/if}
{/snippet}

{#snippet blogMetadata(rootId: string, index: number)}
  <p class="h-leather">
    by {byline(rootId, index)}
  </p>
  <p class="h-leather italic text-sm">
    {publishedAt(rootId, index)}
  </p>
{/snippet}

{#snippet contentParagraph(content: string, publicationType: string)}
  {#if publicationType === "novel"}
    <P class="whitespace-normal" firstupper={isSectionStart}>
      {@html content}
    </P>
  {:else if publicationType === "blog"}
    <P class="whitespace-normal" firstupper={false}>
      {@html content}
    </P>
  {:else}
    <P class="whitespace-normal" firstupper={false}>
      {@html content}
    </P>
  {/if}
{/snippet}

<!-- This component is recursively structured.  The base case is single block of content. -->
<section
  id={rootId}
  class={`note-leather flex space-x-2 justify-between text-wrap break-words ${sectionClass}`}
  onmouseenter={handleMouseEnter}
  onmouseleave={handleMouseLeave}
  aria-label="Publication section"
>
  <!-- Zettel base case -->
  {#if orderedChildren.length === 0 || depth >= 4}
    {#key updateCount}
      {#if isEditing}
        <form class="w-full">
          <Textarea
            class="textarea-leather w-full whitespace-normal"
            bind:value={currentContent}
          >
            <div slot="footer" class="flex space-x-2 justify-end">
              <Button
                type="reset"
                class="btn-leather min-w-fit"
                size="sm"
                outline
                onclick={() => toggleEditing(rootId, false)}
              >
                Cancel
              </Button>
              <Button
                type="submit"
                class="btn-leather min-w-fit"
                size="sm"
                onclick={() => toggleEditing(rootId, true)}
              >
                Save
              </Button>
            </div>
          </Textarea>
        </form>
      {:else}
        {@render contentParagraph(currentContent, publicationType)}
      {/if}
    {/key}
  {:else}
    <div class="flex flex-col space-y-2 w-full">
      {#if isEditing}
        <ButtonGroup class="w-full">
          <Input type="text" class="input-leather" size="lg" bind:value={title}>
            <CloseButton
              slot="right"
              onclick={() => toggleEditing(rootId, false)}
            />
          </Input>
          <Button
            class="btn-leather"
            color="primary"
            size="lg"
            onclick={() => toggleEditing(rootId, true)}
          >
            Save
          </Button>
        </ButtonGroup>
      {:else if !(publicationType === "blog" && depth === 1)}
        {@render sectionHeading(title!, depth)}
      {/if}
      <!-- Recurse on child indices and zettels -->
      {#if publicationType === "blog" && depth === 1}
        <BlogHeader
          event={getBlogEvent(index)}
          {rootId}
          onBlogUpdate={readBlog}
          active={true}
        />
      {:else}
        {#key subtreeUpdateCount}
          {#each orderedChildren as id, index}
            <Self
              rootId={id}
              parentId={rootId}
              {index}
              {publicationType}
              depth={depth + 1}
              {allowEditing}
              {sectionClass}
              isSectionStart={index === 0}
              bind:needsUpdate={subtreeNeedsUpdate}
              oncursorcapture={handleChildCursorCaptured}
              oncursorrelease={handleChildCursorReleased}
              onBlogUpdate={propagateBlogUpdate}
            />
          {/each}
        {/key}
      {/if}
    </div>
  {/if}
  {#if allowEditing && depth > 0}
    <div
      class={`flex flex-col space-y-2 justify-start ${buttonsVisible ? "visible" : "invisible"}`}
    >
      {#if hasPreviousSibling && parentId}
        <Button
          class="btn-leather"
          size="sm"
          outline
          onclick={() => moveUp(rootId, parentId)}
        >
          <CaretUpSolid />
        </Button>
      {/if}
      {#if hasNextSibling && parentId}
        <Button
          class="btn-leather"
          size="sm"
          outline
          onclick={() => moveDown(rootId, parentId)}
        >
          <CaretDownSolid />
        </Button>
      {/if}
      <Button
        class="btn-leather"
        size="sm"
        outline
        onclick={() => toggleEditing(rootId)}
      >
        <EditOutline />
      </Button>
      <Tooltip class="tooltip-leather" type="auto" placement="top">
        Edit
      </Tooltip>
    </div>
  {/if}
</section><|MERGE_RESOLUTION|>--- conflicted
+++ resolved
@@ -20,12 +20,8 @@
     sectionHeading,
   } from "$lib/snippets/PublicationSnippets.svelte";
   import BlogHeader from "$components/cards/BlogHeader.svelte";
-<<<<<<< HEAD
   import { getMatchingTags } from '$lib/utils/nostrUtils';
   import { onMount } from 'svelte';
-=======
-  import { getMatchingTags } from "$lib/utils/nostrUtils";
->>>>>>> a0903a8a
 
   // TODO: Fix move between parents.
 
