<script lang='ts'>
<<<<<<< HEAD
  import { pharosInstance, SiblingSearchDirection } from '$lib/pharos';
=======
  import { pharosInstance, SiblingSearchDirection } from '$lib/parser';
>>>>>>> 74d91efc
  import { Button, ButtonGroup, CloseButton, Input, P, Textarea, Tooltip } from 'flowbite-svelte';
  import { CaretDownSolid, CaretUpSolid, EditOutline } from 'flowbite-svelte-icons';
  import Self from './Preview.svelte';

  // TODO: Fix move between parents.

  let {
    allowEditing,
    depth = 0,
    isSectionStart,
    needsUpdate = $bindable<boolean>(),
    oncursorcapture, 
    oncursorrelease,
    parentId,
    rootId,
    sectionClass,
    publicationType,
  } = $props<{
    allowEditing?: boolean;
    depth?: number;
    isSectionStart?: boolean;
    needsUpdate?: boolean;
    oncursorcapture?: (e: MouseEvent) => void;
    oncursorrelease?: (e: MouseEvent) => void;
    parentId?: string | null | undefined;
    rootId: string;
    sectionClass?: string;
    publicationType?: string;
  }>();

  let currentContent: string = $state($pharosInstance.getContent(rootId));
  let title: string | undefined = $state($pharosInstance.getIndexTitle(rootId));
  let orderedChildren: string[] = $state($pharosInstance.getOrderedChildIds(rootId));

  let isEditing: boolean = $state(false);
  let hasCursor: boolean = $state(false);
  let childHasCursor: boolean = $state(false);

  let hasPreviousSibling: boolean = $state(false);
  let hasNextSibling: boolean = $state(false);

  let subtreeNeedsUpdate: boolean = $state(false);
  let updateCount: number = $state(0);
  let subtreeUpdateCount: number = $state(0);

  let buttonsVisible: boolean = $derived(hasCursor && !childHasCursor);

  $effect(() => {
    if (needsUpdate) {
      updateCount++;
      needsUpdate = false;
      title = $pharosInstance.getIndexTitle(rootId);
      currentContent = $pharosInstance.getContent(rootId);
    }

    if (subtreeNeedsUpdate) {
      subtreeUpdateCount++;
      subtreeNeedsUpdate = false;

      const prevChildCount = orderedChildren.length;
      orderedChildren = $pharosInstance.getOrderedChildIds(rootId);
      const newChildCount = orderedChildren.length;

      // If the number of children has changed, a child has been added or removed, and a child may
      // have been moved into a different subtree.  Due to the `needsUpdate` binding in the
      // component's recursion, setting `needsUpdate` to true will force the parent to rerender its
      // subtree.
      if (newChildCount !== prevChildCount) {
        needsUpdate = true;
      }
    }
  });

  $effect(() => {
    if (parentId && allowEditing) {
      // Check for previous/next siblings on load
      const previousSibling = $pharosInstance.getNearestSibling(rootId, depth - 1, SiblingSearchDirection.Previous);
      const nextSibling = $pharosInstance.getNearestSibling(rootId, depth - 1, SiblingSearchDirection.Next);
      
      // Hide arrows if no siblings exist
      hasPreviousSibling = !!previousSibling[0];
      hasNextSibling = !!nextSibling[0];
    }
  });

  function handleMouseEnter(e: MouseEvent) {
    hasCursor = true;
    if (oncursorcapture) {
      oncursorcapture(e);
    }
  }

  function handleMouseLeave(e: MouseEvent) {
    hasCursor = false;
    if (oncursorrelease) {
      oncursorrelease(e);
    }
  }

  function handleChildCursorCaptured(e: MouseEvent) {
    childHasCursor = true;
    if (oncursorcapture) {
      oncursorcapture(e);
    }
  }

  function handleChildCursorReleased(e: MouseEvent) {
    childHasCursor = false;
  }

  function toggleEditing(id: string, shouldSave: boolean = true) {
    const editing = isEditing;

    if (editing && shouldSave) {
      if (orderedChildren.length > 0) {

      }

      $pharosInstance.updateEventContent(id, currentContent);
    }

    isEditing = !editing;
  }

  function moveUp(rootId: string, parentId: string) {
    // Get the previous sibling and its index
    const [prevSiblingId, prevIndex] = $pharosInstance.getNearestSibling(rootId, depth - 1, SiblingSearchDirection.Previous);
    if (!prevSiblingId || prevIndex == null) {
      return;
    }

    // Move the current event before the previous sibling.
    $pharosInstance.moveEvent(rootId, prevSiblingId, false);
    needsUpdate = true;
  };

  function moveDown(rootId: string, parentId: string) {
    // Get the next sibling and its index 
    const [nextSiblingId, nextIndex] = $pharosInstance.getNearestSibling(rootId, depth - 1, SiblingSearchDirection.Next);
    if (!nextSiblingId || nextIndex == null) {
      return;
    }

    // Move the current event after the next sibling
    $pharosInstance.moveEvent(rootId, nextSiblingId, true);
    needsUpdate = true;
  }
</script>

{#snippet sectionHeading(title: string, depth: number)}
  {#if depth === 0}
    <h1 class='h-leather'>
      {title}
    </h1>
  {:else if depth === 1}
    <h2 class='h-leather'>
      {title}
    </h2>
  {:else if depth === 2}
    <h3 class='h-leather'>
      {title}
    </h3>
  {:else if depth === 3}
    <h4 class='h-leather'>
      {title}
    </h4>
  {:else if depth === 4}
    <h5 class='h-leather'>
      {title}
    </h5>
  {:else}
    <h6 class='h-leather'>
      {title}
    </h6>
  {/if}
{/snippet}

{#snippet contentParagraph(content: string, publicationType: string)}
  {#if publicationType === 'book'}
    <P class='whitespace-normal' firstupper={isSectionStart}>
      {@html content}
    </P>
  {:else}
    <P class='whitespace-normal' firstupper={false}>
      {@html content}
    </P>
  {/if}
{/snippet}

<!-- This component is recursively structured.  The base case is single block of content. -->
<section
  id={rootId}
  class={`note-leather flex space-x-2 justify-between text-wrap break-words ${sectionClass}`}
  onmouseenter={handleMouseEnter}
  onmouseleave={handleMouseLeave}
  aria-label='Publication section'
>
  <!-- Zettel base case -->
  {#if orderedChildren.length === 0 || depth >= 4}
    {#key updateCount}
      {#if isEditing}
        <form class='w-full'>
          <Textarea class='textarea-leather w-full whitespace-normal' bind:value={currentContent}>
            <div slot='footer' class='flex space-x-2 justify-end'>
              <Button
                type='reset'
                class='btn-leather min-w-fit'
                size='sm'
                outline
                onclick={() => toggleEditing(rootId, false)}
              >
                Cancel
              </Button>
              <Button
                type='submit'
                class='btn-leather min-w-fit'
                size='sm'
                onclick={() => toggleEditing(rootId, true)}
              >
                Save
              </Button>
            </div>
          </Textarea>
        </form>
      {:else}
        {@render contentParagraph(currentContent, publicationType)}
      {/if}
    {/key}
  {:else}
    <div class='flex flex-col space-y-2 w-full'>
      {#if isEditing}
        <ButtonGroup class='w-full'>
          <Input type='text' class='input-leather' size='lg' bind:value={title}>
            <CloseButton slot='right' onclick={() => toggleEditing(rootId, false)} />
          </Input>
          <Button class='btn-leather' color='primary' size='lg' onclick={() => toggleEditing(rootId, true)}>
            Save
          </Button>
        </ButtonGroup>
      {:else}
        {@render sectionHeading(title!, depth)}
      {/if}
      <!-- Recurse on child indices and zettels -->
      {#key subtreeUpdateCount}
        {#each orderedChildren as id, index}
          <Self
            rootId={id}
            parentId={rootId}
            publicationType={publicationType}
            depth={depth + 1}
            {allowEditing}
            {sectionClass}
            isSectionStart={index === 0}
            bind:needsUpdate={subtreeNeedsUpdate}
            oncursorcapture={handleChildCursorCaptured}
            oncursorrelease={handleChildCursorReleased}
          />
        {/each}
      {/key}
    </div>
  {/if}
  {#if allowEditing && depth > 0}
    <div class={`flex flex-col space-y-2 justify-start ${buttonsVisible ? 'visible' : 'invisible'}`}>
      {#if hasPreviousSibling && parentId}
        <Button class='btn-leather' size='sm' outline onclick={() => moveUp(rootId, parentId)}>
          <CaretUpSolid />
        </Button>
      {/if}
      {#if hasNextSibling && parentId}
        <Button class='btn-leather' size='sm' outline onclick={() => moveDown(rootId, parentId)}>
          <CaretDownSolid />
        </Button>
      {/if}
      <Button class='btn-leather' size='sm' outline onclick={() => toggleEditing(rootId)}>
        <EditOutline />
      </Button>
      <Tooltip class='tooltip-leather' type='auto' placement='top'>
        Edit
      </Tooltip>
    </div>
  {/if}
</section><|MERGE_RESOLUTION|>--- conflicted
+++ resolved
@@ -1,9 +1,5 @@
 <script lang='ts'>
-<<<<<<< HEAD
-  import { pharosInstance, SiblingSearchDirection } from '$lib/pharos';
-=======
-  import { pharosInstance, SiblingSearchDirection } from '$lib/parser';
->>>>>>> 74d91efc
+  import { pharosInstance, SiblingSearchDirection } from '$lib/parser/pharos';
   import { Button, ButtonGroup, CloseButton, Input, P, Textarea, Tooltip } from 'flowbite-svelte';
   import { CaretDownSolid, CaretUpSolid, EditOutline } from 'flowbite-svelte-icons';
   import Self from './Preview.svelte';
