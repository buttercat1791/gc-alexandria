--- conflicted
+++ resolved
@@ -2,13 +2,10 @@
   import Preview from "./Preview.svelte";
   import { pharosInstance } from "$lib/parser";
   import { page } from "$app/state";
-<<<<<<< HEAD
+  import { ndkInstance } from "$lib/ndk";
+  import type { NDKEvent } from "@nostr-dev-kit/ndk";
   import Details from "$components/util/Details.svelte";
   import { publicationColumnVisibility } from "$lib/stores";
-=======
-  import { ndkInstance } from "$lib/ndk";
-  import type { NDKEvent } from "@nostr-dev-kit/ndk";
->>>>>>> e9ca3b83
 
   let { rootId, publicationType, indexEvent } = $props<{ 
     rootId: string, 
@@ -42,29 +39,6 @@
   }
 </script>
 
-{#if $publicationColumnVisibility.details}
-  <div class="flex flex-col space-y-4 max-w-2xl overflow-auto flex-shrink flex-grow-1">
-<!--    <Details {event} />-->
-  </div>
-{/if}
-
-{#if isDefaultVisible()}
-  <div class="flex flex-col space-y-4 overflow-auto flex-grow-1
-          {publicationType === 'blog' ? 'max-w-xl' : 'max-w-2xl' }
-          {currentBlog !== null ? 'discreet' : ''}
-  ">
-    <Preview {rootId} {publicationType} index={0} onBlogUpdate={loadBlog} />
-  </div>
-{/if}
-
-<<<<<<< HEAD
-{#if currentBlog !== null && $publicationColumnVisibility.inner }
-  {#key currentBlog }
-  <div class="flex flex-col space-y-4 max-w-3xl overflow-auto flex-grow-2">
-    <Preview rootId={currentBlog} {publicationType} index={0} />
-  </div>
-  {/key}
-=======
 
 {#if showTocButton && !showToc}
   <Button
@@ -78,7 +52,14 @@
     <BookOutline />
   </Button>
   <Tooltip>Show Table of Contents</Tooltip>
->>>>>>> e9ca3b83
+{/if}
+
+{#if currentBlog !== null && $publicationColumnVisibility.inner }
+  {#key currentBlog }
+  <div class="flex flex-col space-y-4 max-w-3xl overflow-auto flex-grow-2">
+    <Preview rootId={currentBlog} {publicationType} index={0} />
+  </div>
+  {/key}
 {/if}
 
 <style>
