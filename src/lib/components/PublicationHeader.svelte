--- conflicted
+++ resolved
@@ -6,11 +6,8 @@
   import { Card, Img } from "flowbite-svelte";
   import CardActions from "$components/util/CardActions.svelte";
   import { userBadge } from "$lib/snippets/UserSnippets.svelte";
-<<<<<<< HEAD
   import { goto } from '$app/navigation';
-=======
   import { getUserMetadata, toNpub } from "$lib/utils/nostrUtils";
->>>>>>> a0903a8a
 
   const { event } = $props<{ event: NDKEvent }>();
 
@@ -27,31 +24,21 @@
     }
   });
 
-  let title: string = $derived(event.getMatchingTags("title")[0]?.[1]);
-  let author: string = $derived(
-    event.getMatchingTags(event, "author")[0]?.[1] ?? "unknown",
-  );
-  let version: string = $derived(
-    event.getMatchingTags("version")[0]?.[1] ?? "1",
-  );
-  let image: string = $derived(event.getMatchingTags("image")[0]?.[1] ?? null);
-  let authorPubkey: string = $derived(
-    event.getMatchingTags("p")[0]?.[1] ?? null,
-  );
-
-<<<<<<< HEAD
   let title: string = $derived(event.getMatchingTags('title')[0]?.[1]);
   let authorTag: string = $derived(event.getMatchingTags('author')[0]?.[1] ?? '');
   let pTag: string = $derived(event.getMatchingTags('p')[0]?.[1] ?? '');
   let version: string = $derived(event.getMatchingTags('version')[0]?.[1] ?? '1');
   let image: string = $derived(event.getMatchingTags('image')[0]?.[1] ?? null);
+  let authorPubkey: string = $derived(
+    event.getMatchingTags("p")[0]?.[1] ?? null,
+  );
+
+  // New: fetch profile display name for authorPubkey
+  let authorDisplayName = $state<string | undefined>(undefined);
 
   function isValidNostrPubkey(str: string): boolean {
     return /^[a-f0-9]{64}$/i.test(str) || (str.startsWith('npub1') && str.length >= 59 && str.length <= 63);
   }
-=======
-  // New: fetch profile display name for authorPubkey
-  let authorDisplayName = $state<string | undefined>(undefined);
 
   $effect(() => {
     if (authorPubkey) {
@@ -59,14 +46,13 @@
         authorDisplayName =
           profile.displayName ||
           (profile as any).display_name ||
-          author ||
+          authorTag ||
           authorPubkey;
       });
     } else {
       authorDisplayName = undefined;
     }
   });
->>>>>>> a0903a8a
 </script>
 
 {#if title != null && href != null}
@@ -74,25 +60,16 @@
     class="ArticleBox card-leather max-w-md h-48 flex flex-row items-center space-x-2 relative overflow-hidden"
   >
     {#if image}
-<<<<<<< HEAD
-    <div class="flex col justify-center align-middle max-h-36 max-w-24 overflow-hidden">
-      <Img src={image} class="rounded w-full h-full object-cover"/>
-      <!-- Index author badge over image -->
-      <div class="absolute top-2 left-2 z-10">
-        {@render userBadge(event.pubkey, '')}
+      <div class="flex col justify-center align-middle max-h-36 max-w-24 overflow-hidden">
+        <Img src={image} class="rounded w-full h-full object-cover"/>
+        <!-- Index author badge over image -->
+        <div class="absolute top-2 left-2 z-10">
+          {@render userBadge(event.pubkey, '')}
+        </div>
       </div>
-    </div>
-=======
-      <div
-        class="flex col justify-center align-middle h-32 w-24 min-w-20 max-w-24 overflow-hidden"
-      >
-        <Img src={image} class="rounded w-full h-full object-cover" />
-      </div>
->>>>>>> a0903a8a
     {/if}
     <div class="col flex flex-row flex-grow space-x-4">
       <div class="flex flex-col flex-grow">
-<<<<<<< HEAD
         <button
           class="flex flex-col space-y-2 text-left w-full bg-transparent border-none p-0 hover:underline"
           onclick={() => goto(`/${href}`)}
@@ -106,16 +83,8 @@
               {authorTag}
             {:else if pTag && isValidNostrPubkey(pTag)}
               {@render userBadge(pTag, '')}
-            {:else if authorTag}
-              {authorTag}
-=======
-        <a href="/{href}" class="flex flex-col space-y-2">
-          <h2 class="text-lg font-bold line-clamp-2" {title}>{title}</h2>
-          <h3 class="text-base font-normal">
-            by
-            {#if authorPubkey != null}
+            {:else if authorPubkey != null}
               {@render userBadge(authorPubkey, authorDisplayName)}
->>>>>>> a0903a8a
             {:else}
               unknown
             {/if}
