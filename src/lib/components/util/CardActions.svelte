--- conflicted
+++ resolved
@@ -2,7 +2,6 @@
   import {
     ClipboardCheckOutline,
     ClipboardCleanOutline,
-    CodeOutline,
     DotsVerticalOutline,
     EyeOutline,
     ShareNodesOutline
@@ -10,14 +9,22 @@
   import { Button, Modal, Popover } from "flowbite-svelte";
   import { standardRelays } from "$lib/consts";
   import { neventEncode, naddrEncode } from "$lib/utils";
-<<<<<<< HEAD
   import InlineProfile from "$components/util/InlineProfile.svelte";
-  import { goto } from "$app/navigation";
-=======
-  import Details from "./Details.svelte";
->>>>>>> aa5f61b0
 
   let { event } = $props();
+
+  // Derive metadata from event
+  let title = $derived(event.tags.find((t: string[]) => t[0] === 'title')?.[1] ?? '');
+  let summary = $derived(event.tags.find((t: string[]) => t[0] === 'summary')?.[1] ?? '');
+  let image = $derived(event.tags.find((t: string[]) => t[0] === 'image')?.[1] ?? null);
+  let author = $derived(event.tags.find((t: string[]) => t[0] === 'author')?.[1] ?? '');
+  let originalAuthor = $derived(event.tags.find((t: string[]) => t[0] === 'original_author')?.[1] ?? null);
+  let version = $derived(event.tags.find((t: string[]) => t[0] === 'version')?.[1] ?? '');
+  let source = $derived(event.tags.find((t: string[]) => t[0] === 'source')?.[1] ?? null);
+  let type = $derived(event.tags.find((t: string[]) => t[0] === 'type')?.[1] ?? null);
+  let language = $derived(event.tags.find((t: string[]) => t[0] === 'language')?.[1] ?? null);
+  let publisher = $derived(event.tags.find((t: string[]) => t[0] === 'publisher')?.[1] ?? null);
+  let identifier = $derived(event.tags.find((t: string[]) => t[0] === 'identifier')?.[1] ?? null);
 
   let jsonModalOpen: boolean = $state(false);
   let detailsModalOpen: boolean = $state(false);
@@ -159,51 +166,52 @@
   {/if}
   <!-- Event details -->
   <Modal class='modal-leather' title='Publication details' bind:open={detailsModalOpen} autoclose outsideclose size='sm'>
-<<<<<<< HEAD
     <div class="flex flex-row space-x-4">
       {#if image}
-      <div class="flex col">
-        <img class="max-w-48" src={image} alt="Publication cover" />
-      </div>
-      {/if}
-      <div class="flex flex-col col space-y-5  justify-center  align-middle">
-        <h1 class="text-3xl font-bold mt-5">{title}</h1>
+        <div class="flex col">
+          <img src={image} alt="Publication cover" class="w-32 h-32 object-cover rounded" />
+        </div>
+      {/if}
+      <div class="flex flex-col col space-y-5 justify-center align-middle">
+        <h1 class="text-3xl font-bold mt-5">{title || 'Untitled'}</h1>
         <h2 class="text-base font-bold">by
-          {#if originalAuthor !== null}
-            <InlineProfile pubkey={originalAuthor} title={author} />
+          {#if originalAuthor}
+            <InlineProfile pubkey={originalAuthor} />
           {:else}
-            {author}
+            {author || 'Unknown'}
           {/if}
         </h2>
-        <h4 class='text-base font-thin mt-2'>Version: {version}</h4>
+        {#if version}
+          <h4 class='text-base font-thin mt-2'>Version: {version}</h4>
+        {/if}
       </div>
     </div>
 
     {#if summary}
-      <div class="flex flex-row ">
+      <div class="flex flex-row">
         <p class='text-base text-primary-900 dark:text-highlight'>{summary}</p>
       </div>
     {/if}
 
-    <div class="flex flex-row ">
+    <div class="flex flex-row">
       <h4 class='text-base font-normal mt-2'>Index author: <InlineProfile pubkey={event.pubkey} /></h4>
     </div>
 
     <div class="flex flex-col pb-4 space-y-1">
-      {#if source !== null}
-        <h5 class="text-sm">Source: <a class="underline" href={source} target="_blank">{source}</a></h5>
-      {/if}
-      {#if type !== null}
+      {#if source}
+        <h5 class="text-sm">Source: <a class="underline" href={source} target="_blank" rel="noopener noreferrer">{source}</a></h5>
+      {/if}
+      {#if type}
         <h5 class="text-sm">Publication type: {type}</h5>
       {/if}
-      {#if language !== null}
+      {#if language}
         <h5 class="text-sm">Language: {language}</h5>
       {/if}
-      {#if publisher !== null}
+      {#if publisher}
         <h5 class="text-sm">Published by: {publisher}</h5>
       {/if}
-      {#if identifier !== null}
-        <h5 class="text-sm">{identifier}</h5>
+      {#if identifier}
+        <h5 class="text-sm">Identifier: {identifier}</h5>
       {/if}
       <a 
         href="/events?id={neventEncode(event, standardRelays)}" 
@@ -212,9 +220,5 @@
         View Event Details
       </a>
     </div>
-
-=======
-    <Details event={event} isModal={true} />
->>>>>>> aa5f61b0
   </Modal>
 </div>