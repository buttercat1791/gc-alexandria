<script lang='ts'>
  import { ClipboardCheckOutline, ClipboardCleanOutline } from "flowbite-svelte-icons";

  let { displayText, copyText = displayText} = $props();

  let copied: boolean = $state(false);

  async function copyToClipboard() {
    try {
      await navigator.clipboard.writeText(copyText);
      copied = true;
      setTimeout(() => {
        copied = false;
      }, 4000);
    } catch (err) {
      console.error("Failed to copy: ", err);
    }
  }
</script>

<<<<<<< HEAD
<button type="button" class='btn-leather text-nowrap' onclick={copyToClipboard}>
=======
<button class='btn-leather text-nowrap' onclick={copyToClipboard}>
>>>>>>> 1ea197b6
  {#if copied}
    <ClipboardCheckOutline class="!fill-none dark:!fill-none inline mr-1" /> Copied!
  {:else}
    <ClipboardCleanOutline class="!fill-none dark:!fill-none inline mr-1" /> {displayText}
  {/if}
</button><|MERGE_RESOLUTION|>--- conflicted
+++ resolved
@@ -18,11 +18,7 @@
   }
 </script>
 
-<<<<<<< HEAD
-<button type="button" class='btn-leather text-nowrap' onclick={copyToClipboard}>
-=======
 <button class='btn-leather text-nowrap' onclick={copyToClipboard}>
->>>>>>> 1ea197b6
   {#if copied}
     <ClipboardCheckOutline class="!fill-none dark:!fill-none inline mr-1" /> Copied!
   {:else}
