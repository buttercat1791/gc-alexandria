--- conflicted
+++ resolved
@@ -1,13 +1,6 @@
-<<<<<<< HEAD
-import type NDK from "@nostr-dev-kit/ndk";
-import type { NDKEvent } from "@nostr-dev-kit/ndk";
-import { Lazy } from "./lazy.ts";
-import { findIndexAsync as _findIndexAsync } from "../utils.ts";
-=======
 import type NDK from '@nostr-dev-kit/ndk';
 import type { NDKEvent } from '@nostr-dev-kit/ndk';
 import { Lazy } from './lazy.ts';
->>>>>>> e714ac26
 
 enum PublicationTreeNodeType {
   Branch,
@@ -84,10 +77,7 @@
     };
 
     this.#nodes = new Map<string, Lazy<PublicationTreeNode>>();
-    this.#nodes.set(
-      rootAddress,
-      new Lazy<PublicationTreeNode>(() => Promise.resolve(this.#root)),
-    );
+    this.#nodes.set(rootAddress, new Lazy<PublicationTreeNode>(() => Promise.resolve(this.#root)));
 
     this.#events = new Map<string, NDKEvent>();
     this.#events.set(rootAddress, rootEvent);
@@ -110,7 +100,7 @@
 
     if (!parentNode) {
       throw new Error(
-        `PublicationTree: Parent node with address ${parentAddress} not found.`,
+        `PublicationTree: Parent node with address ${parentAddress} not found.`
       );
     }
 
@@ -141,7 +131,7 @@
 
     if (!parentNode) {
       throw new Error(
-        `PublicationTree: Parent node with address ${parentAddress} not found.`,
+        `PublicationTree: Parent node with address ${parentAddress} not found.`
       );
     }
 
@@ -173,19 +163,13 @@
   async getChildAddresses(address: string): Promise<Array<string | null>> {
     const node = await this.#nodes.get(address)?.value();
     if (!node) {
-<<<<<<< HEAD
-      throw new Error(
-        `PublicationTree: Node with address ${address} not found.`,
-      );
-=======
       throw new Error(`[PublicationTree] Node with address ${address} not found.`);
->>>>>>> e714ac26
     }
 
     return Promise.all(
-      node.children?.map(
-        async (child) => (await child.value())?.address ?? null,
-      ) ?? [],
+      node.children?.map(async child =>
+        (await child.value())?.address ?? null
+      ) ?? []
     );
   }
   /**
@@ -197,17 +181,11 @@
   async getHierarchy(address: string): Promise<NDKEvent[]> {
     let node = await this.#nodes.get(address)?.value();
     if (!node) {
-<<<<<<< HEAD
-      throw new Error(
-        `PublicationTree: Node with address ${address} not found.`,
-      );
-=======
       throw new Error(`[PublicationTree] Node with address ${address} not found.`);
->>>>>>> e714ac26
     }
 
     const hierarchy: NDKEvent[] = [this.#events.get(address)!];
-
+    
     while (node.parent) {
       hierarchy.push(this.#events.get(node.parent.address)!);
       node = node.parent;
@@ -249,7 +227,7 @@
 
   // #region Iteration Cursor
 
-  #cursor = new (class {
+  #cursor = new class {
     target: PublicationTreeNode | null | undefined;
 
     #tree: PublicationTree;
@@ -261,9 +239,7 @@
     async tryMoveTo(address?: string) {
       if (!address) {
         const startEvent = await this.#tree.#depthFirstRetrieve();
-        this.target = await this.#tree.#nodes
-          .get(startEvent!.tagAddress())
-          ?.value();
+        this.target = await this.#tree.#nodes.get(startEvent!.tagAddress())?.value();
       } else {
         this.target = await this.#tree.#nodes.get(address)?.value();
       }
@@ -288,7 +264,7 @@
       if (this.target.children == null || this.target.children.length === 0) {
         return false;
       }
-
+      
       this.target = await this.target.children?.at(0)?.value();
       return true;
     }
@@ -298,15 +274,15 @@
         console.debug("[Publication Tree Cursor] Target node is null or undefined.");
         return false;
       }
-
+ 
       if (this.target.type === PublicationTreeNodeType.Leaf) {
         return false;
       }
-
+ 
       if (this.target.children == null || this.target.children.length === 0) {
         return false;
       }
-
+      
       this.target = await this.target.children?.at(-1)?.value();
       return true;
     }
@@ -324,8 +300,7 @@
       }
 
       const currentIndex = await siblings.findIndexAsync(
-        async (sibling: Lazy<PublicationTreeNode>) =>
-          (await sibling.value())?.address === this.target!.address,
+        async (sibling: Lazy<PublicationTreeNode>) => (await sibling.value())?.address === this.target!.address
       );
 
       if (currentIndex === -1) {
@@ -345,26 +320,25 @@
         console.debug("[Publication Tree Cursor] Target node is null or undefined.");
         return false;
       }
-
+ 
       const parent = this.target.parent;
       const siblings = parent?.children;
       if (!siblings) {
         return false;
       }
-
+ 
       const currentIndex = await siblings.findIndexAsync(
-        async (sibling: Lazy<PublicationTreeNode>) =>
-          (await sibling.value())?.address === this.target!.address,
+        async (sibling: Lazy<PublicationTreeNode>) => (await sibling.value())?.address === this.target!.address
       );
 
       if (currentIndex === -1) {
         return false;
       }
-
+ 
       if (currentIndex <= 0) {
         return false;
       }
-
+ 
       this.target = await siblings.at(currentIndex - 1)?.value();
       return true;
     }
@@ -383,7 +357,7 @@
       this.target = parent;
       return true;
     }
-  })(this);
+  }(this);
 
   // #endregion
 
@@ -488,27 +462,6 @@
     return { done: true, value: null };
   }
 
-<<<<<<< HEAD
-  async previous(): Promise<IteratorResult<NDKEvent | null>> {
-    if (!this.#cursor.target) {
-      if (await this.#cursor.tryMoveTo(this.#bookmark)) {
-        const event = await this.getEvent(this.#cursor.target!.address);
-        return { done: false, value: event };
-      }
-    }
-
-    // Based on Raymond Chen's tree traversal algorithm example.
-    // https://devblogs.microsoft.com/oldnewthing/20200106-00/?p=103300
-    do {
-      if (await this.#cursor.tryMoveToPreviousSibling()) {
-        while (await this.#cursor.tryMoveToLastChild()) {
-          continue;
-        }
-
-        if (this.#cursor.target!.status === PublicationTreeNodeStatus.Error) {
-          return { done: false, value: null };
-        }
-=======
   /**
    * Walks the tree in the given direction, yielding the event at each node.
    * 
@@ -531,7 +484,6 @@
     if (await tryMoveToChild()) {
       return this.#yieldEventAtCursor(false);
     }
->>>>>>> e714ac26
 
     do {
       if (await tryMoveToSibling()) {
@@ -565,31 +517,17 @@
 
     const stack: string[] = [this.#root.address];
     let currentNode: PublicationTreeNode | null | undefined = this.#root;
-    let currentEvent: NDKEvent | null | undefined = this.#events.get(
-      this.#root.address,
-    )!;
+    let currentEvent: NDKEvent | null | undefined = this.#events.get(this.#root.address)!;
     while (stack.length > 0) {
       const currentAddress = stack.pop();
       currentNode = await this.#nodes.get(currentAddress!)?.value();
       if (!currentNode) {
-<<<<<<< HEAD
-        throw new Error(
-          `PublicationTree: Node with address ${currentAddress} not found.`,
-        );
-=======
         throw new Error(`[PublicationTree] Node with address ${currentAddress} not found.`);
->>>>>>> e714ac26
       }
 
       currentEvent = this.#events.get(currentAddress!);
       if (!currentEvent) {
-<<<<<<< HEAD
-        throw new Error(
-          `PublicationTree: Event with address ${currentAddress} not found.`,
-        );
-=======
         throw new Error(`[PublicationTree] Event with address ${currentAddress} not found.`);
->>>>>>> e714ac26
       }
 
       // Stop immediately if the target of the search is found.
@@ -598,8 +536,8 @@
       }
 
       const currentChildAddresses = currentEvent.tags
-        .filter((tag) => tag[0] === "a")
-        .map((tag) => tag[1]);
+        .filter(tag => tag[0] === 'a')
+        .map(tag => tag[1]);
 
       // If the current event has no children, it is a leaf.
       if (currentChildAddresses.length === 0) {
@@ -631,16 +569,7 @@
   }
 
   #addNode(address: string, parentNode: PublicationTreeNode) {
-    if (this.#nodes.has(address)) {
-      console.debug(
-        `[PublicationTree] Node with address ${address} already exists.`,
-      );
-      return;
-    }
-
-    const lazyNode = new Lazy<PublicationTreeNode>(() =>
-      this.#resolveNode(address, parentNode),
-    );
+    const lazyNode = new Lazy<PublicationTreeNode>(() => this.#resolveNode(address, parentNode));
     parentNode.children!.push(lazyNode);
     this.#nodes.set(address, lazyNode);
 
@@ -649,31 +578,27 @@
 
   /**
    * Resolves a node address into an event, and creates new nodes for its children.
-   *
+   * 
    * This method is intended for use as a {@link Lazy} resolver.
-   *
+   * 
    * @param address The address of the node to resolve.
    * @param parentNode The parent node of the node to resolve.
    * @returns The resolved node.
    */
   async #resolveNode(
     address: string,
-    parentNode: PublicationTreeNode,
+    parentNode: PublicationTreeNode
   ): Promise<PublicationTreeNode> {
-    const [kind, pubkey, dTag] = address.split(":");
+    const [kind, pubkey, dTag] = address.split(':');
     const event = await this.#ndk.fetchEvent({
       kinds: [parseInt(kind)],
       authors: [pubkey],
-      "#d": [dTag],
+      '#d': [dTag],
     });
 
     if (!event) {
       console.debug(
-<<<<<<< HEAD
-        `PublicationTree: Event with address ${address} not found.`,
-=======
         `[PublicationTree] Event with address ${address} not found.`
->>>>>>> e714ac26
       );
 
       return {
@@ -687,10 +612,8 @@
 
     this.#events.set(address, event);
 
-    const childAddresses = event.tags
-      .filter((tag) => tag[0] === "a")
-      .map((tag) => tag[1]);
-
+    const childAddresses = event.tags.filter(tag => tag[0] === 'a').map(tag => tag[1]);
+    
     const node: PublicationTreeNode = {
       type: this.#getNodeType(event),
       status: PublicationTreeNodeStatus.Resolved,
@@ -709,7 +632,7 @@
   }
 
   #getNodeType(event: NDKEvent): PublicationTreeNodeType {
-    if (event.kind === 30040 && event.tags.some((tag) => tag[0] === "a")) {
+    if (event.kind === 30040 && event.tags.some(tag => tag[0] === 'a')) {
       return PublicationTreeNodeType.Branch;
     }
 
