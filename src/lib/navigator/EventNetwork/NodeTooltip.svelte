<!--
  NodeTooltip Component
  
  Displays detailed information about a node when hovering or clicking on it
  in the event network visualization.
-->
<script lang="ts">
  import type { NetworkNode } from "./types";
  import { onMount } from "svelte";
  import { getMatchingTags } from "$lib/utils/nostrUtils";
  import { getEventKindName } from "$lib/utils/eventColors";
  import {
    getDisplayNameSync,
    replacePubkeysWithDisplayNames,
  } from "$lib/utils/profileCache";
  import {indexKind, zettelKinds, wikiKind} from "$lib/consts";

  // Component props
  let {
    node,
    selected = false,
    x,
    y,
    onclose,
    starMode = false,
  } = $props<{
    node: NetworkNode; // The node to display information for
    selected?: boolean; // Whether the node is selected (clicked)
    x: number; // X position for the tooltip
    y: number; // Y position for the tooltip
    onclose: () => void; // Function to call when closing the tooltip
    starMode?: boolean; // Whether we're in star visualization mode
  }>();

  // DOM reference and positioning
  let tooltipElement: HTMLDivElement;
  let tooltipX = $state(x + 10); // Add offset to avoid cursor overlap
  let tooltipY = $state(y - 10);

  // Maximum content length to display
  const MAX_CONTENT_LENGTH = 200;

  // Publication event kinds (text/article based)
  const PUBLICATION_KINDS = [wikiKind, indexKind, ...zettelKinds];

  /**
   * Gets the author name from the event tags
   */
  function getAuthorTag(node: NetworkNode): string {
    if (node.event) {
      const authorTags = getMatchingTags(node.event, "author");
      if (authorTags.length > 0) {
        return getDisplayNameSync(authorTags[0][1]);
      }
      // Fallback to event pubkey
      if (node.event.pubkey) {
        return getDisplayNameSync(node.event.pubkey);
      }
    }
    return "Unknown";
  }

  /**
   * Gets the summary from the event tags
   */
  function getSummaryTag(node: NetworkNode): string | null {
    if (node.event) {
      const summaryTags = getMatchingTags(node.event, "summary");
      if (summaryTags.length > 0) {
        return summaryTags[0][1];
      }
    }
    return null;
  }

  /**
   * Gets the d-tag from the event
   */
  function getDTag(node: NetworkNode): string {
    if (node.event) {
      const dTags = getMatchingTags(node.event, "d");
      if (dTags.length > 0) {
        return dTags[0][1];
      }
    }
    return "View Publication";
  }

  /**
   * Checks if this is a publication event
   */
  function isPublicationEvent(kind: number): boolean {
    return PUBLICATION_KINDS.includes(kind);
  }

  /**
   * Gets the appropriate URL for the event
   */
  function getEventUrl(node: NetworkNode): string {
    if (isPublicationEvent(node.kind)) {
      return `/publication?id=${node.id}`;
    }
    return `/events?id=${node.id}`;
  }

  /**
   * Gets display text for the link
   */
  function getLinkText(node: NetworkNode): string {
    if (isPublicationEvent(node.kind)) {
      return node.title || "Untitled Publication";
    }
    // For arbitrary events, show event kind name
    return node.title || `Event ${node.kind}`;
  }

  /**
   * Truncates content to a maximum length
   */
  function truncateContent(
    content: string,
    maxLength: number = MAX_CONTENT_LENGTH,
  ): string {
    if (!content) return "";
    if (content.length <= maxLength) return content;
    return content.substring(0, maxLength) + "...";
  }

  /**
   * Closes the tooltip
   */
  function closeTooltip() {
    onclose();
  }

  /**
   * Ensures tooltip is fully visible on screen
   */
  onMount(() => {
    if (tooltipElement) {
      const rect = tooltipElement.getBoundingClientRect();
      const windowWidth = window.innerWidth;
      const windowHeight = window.innerHeight;
      const padding = 10; // Padding from window edges

      // Adjust position if tooltip goes off screen
      if (rect.right > windowWidth) {
        tooltipX = windowWidth - rect.width - padding;
      }

      if (rect.bottom > windowHeight) {
        tooltipY = windowHeight - rect.height - padding;
      }

      if (rect.left < 0) {
        tooltipX = padding;
      }

      if (rect.top < 0) {
        tooltipY = padding;
      }
    }
  });
</script>

<div
  bind:this={tooltipElement}
  class="tooltip-leather"
  style="left: {tooltipX}px; top: {tooltipY}px;"
>
  <!-- Close button -->
  <button class="tooltip-close-btn" onclick={closeTooltip} aria-label="Close">
    <svg
      xmlns="http://www.w3.org/2000/svg"
      class="h-4 w-4"
      viewBox="0 0 20 20"
      fill="currentColor"
    >
      <path
        fill-rule="evenodd"
        d="M4.293 4.293a1 1 0 011.414 0L10 8.586l4.293-4.293a1 1 0 111.414 1.414L11.414 10l4.293 4.293a1 1 0 01-1.414 1.414L10 11.414l-4.293 4.293a1 1 0 01-1.414-1.414L8.586 10 4.293 5.707a1 1 0 010-1.414z"
        clip-rule="evenodd"
      />
    </svg>
  </button>

  <!-- Tooltip content -->
  <div class="tooltip-content">
    <!-- Title with link -->
    <div class="tooltip-title">
<<<<<<< HEAD
      <a href={`/publication/id/${node.id}`} class="tooltip-title-link">
        {node.title || "Untitled"}
=======
      <a href={getEventUrl(node)} class="tooltip-title-link">
        {getLinkText(node)}
>>>>>>> 5a52e21d
      </a>
    </div>

    <!-- Node type and kind -->
    <div class="tooltip-metadata">
      {#if isPublicationEvent(node.kind)}
        {node.type} (kind: {node.kind})
      {:else}
        {getEventKindName(node.kind)}
        {#if node.event?.created_at}
          · {new Date(node.event.created_at * 1000).toLocaleDateString()}
        {/if}
      {/if}
    </div>

    <!-- Pub Author -->
    <div class="tooltip-metadata">
      Pub Author: {getAuthorTag(node)}
    </div>

    <!-- Published by (from node.author) -->
    {#if node.author}
      <div class="tooltip-metadata">
        published_by: {node.author}
      </div>
    {:else}
      <!-- Fallback to author tag -->
      <div class="tooltip-metadata">
        published_by: {getAuthorTag(node)}
      </div>
    {/if}

    {#if isPublicationEvent(node.kind)}
      <!-- Summary (for publication index nodes) -->
      {#if node.isContainer && getSummaryTag(node)}
        <div class="tooltip-summary">
          <span class="font-semibold">Summary:</span>
          {truncateContent(getSummaryTag(node) || "")}
        </div>
      {/if}

      <!-- Content preview for publications -->
      {#if node.content}
        <div class="tooltip-content-preview">
          {truncateContent(node.content)}
        </div>
      {/if}
    {:else}
      <!-- For arbitrary events, show raw content or tags -->
      {#if node.event?.content}
        <div class="tooltip-content-preview">
          <span class="font-semibold">Content:</span>
          <pre class="whitespace-pre-wrap">{truncateContent(
              node.event.content,
            )}</pre>
        </div>
      {/if}

      <!-- Show some relevant tags for non-publication events -->
      {#if node.event?.tags && node.event.tags.length > 0}
        <div class="tooltip-metadata">
          Tags: {node.event.tags.length}
          {#if node.event.tags.length <= 3}
            {#each node.event.tags as tag}
              <span class="text-xs"
                >· {tag[0]}{tag[1]
                  ? `: ${tag[0] === "p" ? getDisplayNameSync(tag[1]) : tag[1].substring(0, 20)}${tag[1].length > 20 && tag[0] !== "p" ? "..." : ""}`
                  : ""}</span
              >
            {/each}
          {/if}
        </div>
      {/if}
    {/if}

    <!-- Help text for selected nodes -->
    {#if selected}
      <div class="tooltip-help-text">
        {#if isPublicationEvent(node.kind)}
          Click to view publication · Click node again to dismiss
        {:else}
          Click to view event details · Click node again to dismiss
        {/if}
      </div>
    {/if}
  </div>
</div><|MERGE_RESOLUTION|>--- conflicted
+++ resolved
@@ -188,13 +188,8 @@
   <div class="tooltip-content">
     <!-- Title with link -->
     <div class="tooltip-title">
-<<<<<<< HEAD
-      <a href={`/publication/id/${node.id}`} class="tooltip-title-link">
-        {node.title || "Untitled"}
-=======
-      <a href={getEventUrl(node)} class="tooltip-title-link">
+      <a href="/publication?id={node.id}" class="tooltip-title-link">
         {getLinkText(node)}
->>>>>>> 5a52e21d
       </a>
     </div>
 
