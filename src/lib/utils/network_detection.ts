import { deduplicateRelayUrls } from "./relay_management.ts";

/**
 * Network conditions for relay selection
 */
export enum NetworkCondition {
  ONLINE = 'online',
  SLOW = 'slow',
  OFFLINE = 'offline'
}

/**
 * Network connectivity test endpoints
 */
const NETWORK_ENDPOINTS = [
  'https://www.google.com/favicon.ico',
  'https://httpbin.org/status/200',
  'https://api.github.com/zen'
];

/**
 * Detects if the network is online using more reliable endpoints
 * @returns Promise that resolves to true if online, false otherwise
 */
export async function isNetworkOnline(): Promise<boolean> {
  for (const endpoint of NETWORK_ENDPOINTS) {
    try {
      // Use a simple fetch without HEAD method to avoid CORS issues
      await fetch(endpoint, {
        method: 'GET',
        cache: 'no-cache',
        signal: AbortSignal.timeout(3000),
        mode: 'no-cors' // Use no-cors mode to avoid CORS issues
      });
      // With no-cors mode, we can't check response.ok, so we assume success if no error
      return true;
    } catch (error) {
      console.debug(`[network_detection.ts] Failed to reach ${endpoint}:`, error);
      continue;
    }
  }
  
  console.debug('[network_detection.ts] All network endpoints failed');
  return false;
}

/**
 * Tests network speed by measuring response time
 * @returns Promise that resolves to network speed in milliseconds
 */
export async function testNetworkSpeed(): Promise<number> {
  const startTime = performance.now();
  
  for (const endpoint of NETWORK_ENDPOINTS) {
    try {
      await fetch(endpoint, {
        method: 'GET',
        cache: 'no-cache',
        signal: AbortSignal.timeout(5000),
        mode: 'no-cors' // Use no-cors mode to avoid CORS issues
      });
      
      const endTime = performance.now();
      return endTime - startTime;
    } catch (error) {
      console.debug(`[network_detection.ts] Speed test failed for ${endpoint}:`, error);
      continue;
    }
  }
  
  console.debug('[network_detection.ts] Network speed test failed for all endpoints');
  return Infinity; // Very slow if it fails
}

/**
 * Determines network condition based on connectivity and speed
 * @returns Promise that resolves to NetworkCondition
 */
export async function detectNetworkCondition(): Promise<NetworkCondition> {
  const isOnline = await isNetworkOnline();
  
  if (!isOnline) {
    console.debug('[network_detection.ts] Network condition: OFFLINE');
    return NetworkCondition.OFFLINE;
  }
  
  const speed = await testNetworkSpeed();
  
  // Consider network slow if response time > 2000ms
  if (speed > 2000) {
    console.debug(`[network_detection.ts] Network condition: SLOW (${speed.toFixed(0)}ms)`);
    return NetworkCondition.SLOW;
  }
  
  console.debug(`[network_detection.ts] Network condition: ONLINE (${speed.toFixed(0)}ms)`);
  return NetworkCondition.ONLINE;
}

/**
 * Gets the appropriate relay sets based on network condition
 * @param networkCondition The detected network condition
 * @param discoveredLocalRelays Array of discovered local relay URLs
 * @param lowbandwidthRelays Array of low bandwidth relay URLs
 * @param fullRelaySet The complete relay set for normal conditions
 * @returns Object with inbox and outbox relay arrays
 */
export function getRelaySetForNetworkCondition(
  networkCondition: NetworkCondition,
  discoveredLocalRelays: string[],
  lowbandwidthRelays: string[],
  fullRelaySet: { inboxRelays: string[]; outboxRelays: string[] }
): { inboxRelays: string[]; outboxRelays: string[] } {
  switch (networkCondition) {
    case NetworkCondition.OFFLINE:
      // When offline, use local relays if available, otherwise rely on cache
      // This will be improved when IndexedDB local relay is implemented
      if (discoveredLocalRelays.length > 0) {
        console.debug('[network_detection.ts] Using local relays (offline)');
        return {
          inboxRelays: discoveredLocalRelays,
          outboxRelays: discoveredLocalRelays
        };
      } else {
        console.debug('[network_detection.ts] No local relays available, will rely on cache (offline)');
        return {
          inboxRelays: [],
          outboxRelays: []
        };
      }
    case NetworkCondition.SLOW: {
      // Local relays + low bandwidth relays when slow (deduplicated)
      console.debug('[network_detection.ts] Using local + low bandwidth relays (slow network)');
      const slowInboxRelays = deduplicateRelayUrls([...discoveredLocalRelays, ...lowbandwidthRelays]);
      const slowOutboxRelays = deduplicateRelayUrls([...discoveredLocalRelays, ...lowbandwidthRelays]);
      return {
        inboxRelays: slowInboxRelays,
        outboxRelays: slowOutboxRelays
      };
    }
    case NetworkCondition.ONLINE:
    default:
      // Full relay set when online
      console.debug('[network_detection.ts] Using full relay set (online)');
      return fullRelaySet;
  }
}

/**
 * Starts periodic network monitoring with reduced frequency to avoid spam
 * @param onNetworkChange Callback function called when network condition changes
 * @param checkInterval Interval in milliseconds between network checks (default: 60 seconds)
 * @returns Function to stop the monitoring
 */
export function startNetworkMonitoring(
  onNetworkChange: (condition: NetworkCondition) => void,
  checkInterval: number = 60000, // Increased to 60 seconds to reduce spam
): () => void {
  let lastCondition: NetworkCondition | null = null;
<<<<<<< HEAD
  let intervalId: ReturnType<typeof setInterval> | null = null;
=======
  // deno-lint-ignore no-explicit-any
  let intervalId: any = null;
>>>>>>> e4c48891

  const checkNetwork = async () => {
    try {
      const currentCondition = await detectNetworkCondition();
      
      if (currentCondition !== lastCondition) {
        console.debug(`[network_detection.ts] Network condition changed: ${lastCondition} -> ${currentCondition}`);
        lastCondition = currentCondition;
        onNetworkChange(currentCondition);
      }
    } catch (error) {
      console.warn('[network_detection.ts] Network monitoring error:', error);
    }
  };

  // Initial check
  checkNetwork();

  // Set up periodic monitoring
  intervalId = globalThis.setInterval(checkNetwork, checkInterval);

  // Return function to stop monitoring
  return () => {
    if (intervalId !== null) {
      clearInterval(intervalId);
      intervalId = null;
    }
  };
} <|MERGE_RESOLUTION|>--- conflicted
+++ resolved
@@ -156,12 +156,9 @@
   checkInterval: number = 60000, // Increased to 60 seconds to reduce spam
 ): () => void {
   let lastCondition: NetworkCondition | null = null;
-<<<<<<< HEAD
   let intervalId: ReturnType<typeof setInterval> | null = null;
-=======
   // deno-lint-ignore no-explicit-any
   let intervalId: any = null;
->>>>>>> e4c48891
 
   const checkNetwork = async () => {
     try {
