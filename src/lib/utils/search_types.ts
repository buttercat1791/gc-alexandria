--- conflicted
+++ resolved
@@ -1,9 +1,5 @@
-<<<<<<< HEAD
-import type { NDKEvent, NDKFilter, NDKSubscription } from "@nostr-dev-kit/ndk";
-=======
 import { NDKEvent, NDKSubscription } from "@nostr-dev-kit/ndk";
 import type { NDKFilter } from "@nostr-dev-kit/ndk";
->>>>>>> 5a52e21d
 
 /**
  * Extended NostrProfile interface for search results
