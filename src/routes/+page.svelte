--- conflicted
+++ resolved
@@ -7,15 +7,10 @@
   } from "$lib/consts";
   import { Alert, Button, Dropdown, Radio, Input } from "flowbite-svelte";
   import { ChevronDownOutline, HammerSolid } from "flowbite-svelte-icons";
-<<<<<<< HEAD
   import { userStore } from '$lib/stores/userStore';
+  import { inboxRelays, ndkSignedIn } from "$lib/ndk";
   import PublicationFeed from '$lib/components/PublicationFeed.svelte';
   import { feedType } from '$lib/stores';
-=======
-  import { inboxRelays, ndkSignedIn } from "$lib/ndk";
-  import PublicationFeed from "$lib/components/PublicationFeed.svelte";
-  import { feedType } from "$lib/stores";
->>>>>>> a0903a8a
 
   $effect(() => {
     localStorage.setItem(feedTypeStorageKey, $feedType);
@@ -38,13 +33,9 @@
     }
   };
 
-<<<<<<< HEAD
   let searchQuery = $state('');
   let user = $state($userStore);
   userStore.subscribe(val => user = val);
-=======
-  let searchQuery = $state("");
->>>>>>> a0903a8a
 </script>
 
 <Alert
@@ -59,30 +50,12 @@
   </span>
 </Alert>
 
-<<<<<<< HEAD
 <main class='leather flex flex-col flex-grow-0 space-y-4 p-4'>
-  {#if !user.signedIn}
-    <PublicationFeed relays={standardRelays} fallbackRelays={fallbackRelays} searchQuery={searchQuery} />
-  {:else}
-    <div class='leather w-full flex flex-row items-center justify-center gap-4 mb-4'>
-      <Button id="feed-toggle-btn" class="min-w-[220px] max-w-sm">
-        {`Showing publications from: ${getFeedTypeFriendlyName($feedType)}`}
-        <ChevronDownOutline class='w-6 h-6' />
-      </Button>
-      <Input
-        bind:value={searchQuery}
-        placeholder="Search publications by title or author..."
-        class="flex-grow max-w-2xl min-w-[300px] text-base"
-      />
-=======
-<main class="leather flex flex-col flex-grow-0 space-y-4 p-4">
-  <div
-    class="leather w-full flex flex-row items-center justify-center gap-4 mb-4"
-  >
+  <div class='leather w-full flex flex-row items-center justify-center gap-4 mb-4'>
     <Button id="feed-toggle-btn" class="min-w-[220px] max-w-sm">
       {`Showing publications from: ${getFeedTypeFriendlyName($feedType)}`}
       {#if $ndkSignedIn}
-        <ChevronDownOutline class="w-6 h-6" />
+        <ChevronDownOutline class='w-6 h-6' />
       {/if}
     </Button>
     <Input
@@ -91,7 +64,6 @@
       class="flex-grow max-w-2xl min-w-[300px] text-base"
     />
     {#if $ndkSignedIn}
->>>>>>> a0903a8a
       <Dropdown
         class="w-fit p-2 space-y-2 text-sm"
         triggeredBy="#feed-toggle-btn"
@@ -111,14 +83,6 @@
           >
         </li>
       </Dropdown>
-<<<<<<< HEAD
-    </div>
-    {#if $feedType === FeedType.StandardRelays}
-      <PublicationFeed relays={standardRelays} fallbackRelays={fallbackRelays} searchQuery={searchQuery} />
-    {:else if $feedType === FeedType.UserRelays}
-      <PublicationFeed relays={user.relays.inbox} fallbackRelays={fallbackRelays} searchQuery={searchQuery} />
-=======
->>>>>>> a0903a8a
     {/if}
   </div>
   {#if !$ndkSignedIn}
