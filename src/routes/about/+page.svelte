<script lang='ts'>
<<<<<<< HEAD
  import { Heading } from "flowbite-svelte";
  
  // Get the git tag version from environment variables
  const gitTagVersion = import.meta.env.GIT_TAG || 'development';
</script>

<div class='w-full flex justify-center'>
  <main class='main-leather flex flex-col space-y-4 max-w-2xl w-full mt-4 mb-4'>
    <div class="flex justify-between items-center">
      <Heading tag='h1' class='h-leather mb-2'>About</Heading>
      <span class="text-sm bg-gray-100 dark:bg-gray-800 px-2 py-1 rounded">Version: {gitTagVersion}</span>
    </div>
    <p>Alexandria is a reader and writer for <a href="https://github.com/nostr-protocol/nips/pull/1600" class='underline' target="_blank">curated publications</a> (in Asciidoc), and will eventually also support long-form articles (Markdown) and wiki pages (Asciidoc). It is produced by the <a href="https://wikistr.com/gitcitadel-project" class='underline' target="_blank">GitCitadel project team</a>.</p>

    <p>Please submit support issues on the <a href="https://gitcitadel.com/r/naddr1qvzqqqrhnypzplfq3m5v3u5r0q9f255fdeyz8nyac6lagssx8zy4wugxjs8ajf7pqy88wumn8ghj7mn0wvhxcmmv9uqq5emfw33kjarpv3jkcs83wav" class='underline' target="_blank">project repo page</a> and follow us on <a href="https://github.com/ShadowySupercode/gitcitadel" class='underline' target="_blank">GitHub</a> and <a href="https://geyser.fund/project/gitcitadel" class='underline' target="_blank">Geyserfund</a>.</p>

    <p>We are easiest to contact over our Nostr address <a  href="https://njump.me/nprofile1qqsggm4l0xs23qfjwnkfwf6fqcs66s3lz637gaxhl4nwd2vtle8rnfqprfmhxue69uhhg6r9vehhyetnwshxummnw3erztnrdaks5zhueg" class='underline' title="npub1s3ht77dq4zqnya8vjun5jp3p44pr794ru36d0ltxu65chljw8xjqd975wz" target="_blank">npub1s3h…75wz</a>.</p>

    <Heading tag='h2' class='h-leather mb-2'>Overview</Heading>
  
    <p>Alexandria opens up to the <a  href="https://next-alexandria.gitcitadel.eu/" class='underline'>landing page</a>, where the user can: login (top-right), select whether to only view the publications hosted on the <a href="https://thecitadel.nostr1.com/" class='underline' target="_blank">thecitadel document relay</a> or add in their own relays, and scroll/search the publications.</p>

    <p><img src="/screenshots/LandingPage.png" alt="Landing page" class='image-border'></p>
    <p><img src="/screenshots/YourRelays.png" alt="Relay selection" class='image-border'></p>

    <p>There is also the ability to view the publications as a diagram, if you click on "Visualize", and to publish an e-book or other document (coming soon).</p>

    <p>If you click on a card, which represents a 30040 index event, the associated reading view opens to the publication. The app then pulls all of the content events (30041s), in the order in which they are indexed, and displays them as a single document.</p>
=======
  import { Heading, Img, P, A } from "flowbite-svelte";
</script>

<div class='w-full flex justify-center'>
  <main class='main-leather flex flex-col space-y-6 max-w-2xl w-full my-6 px-4'>
    <Heading tag='h1' class='h-leather text-left mb-4'>About</Heading>
>>>>>>> 1ea197b6
    
    <P class="mb-3">
        Alexandria is a reader and writer for <A href="/publication?d=gitcitadel-project-documentation-curated-publications-specification-7-by-stella-v-1">curated publications</A> (in Asciidoc), and will eventually also support long-form articles (Markdown) and wiki pages (Asciidoc). It is produced by the <A href="/publication?d=gitcitadel-project-documentation-gitcitadel-project-1-by-stella-v-1">GitCitadel project team</A>.
      </P>

      <P class="mb-3">
        Please submit support issues on the <A href="https://gitcitadel.com/r/naddr1qvzqqqrhnypzquqjyy5zww7uq7hehemjt7juf0q0c9rgv6lv8r2yxcxuf0rvcx9eqy88wumn8ghj7mn0wvhxcmmv9uq3wamnwvaz7tmjv4kxz7fwdehhxarj9e3xzmny9uqsuamnwvaz7tmwdaejumr0dshsqzjpd3jhsctwv3exjcgtpg0n0/issues" target="_blank">Alexandria repo page</A> and follow us on <A href="https://github.com/ShadowySupercode/gitcitadel" target="_blank">GitHub</A> and <A href="https://geyser.fund/project/gitcitadel" target="_blank">Geyserfund</A>.
      </P>

      <P>
        We are easiest to contact over our Nostr address <A href="https://njump.me/nprofile1qqsggm4l0xs23qfjwnkfwf6fqcs66s3lz637gaxhl4nwd2vtle8rnfqprfmhxue69uhhg6r9vehhyetnwshxummnw3erztnrdaks5zhueg" title="npub1s3ht77dq4zqnya8vjun5jp3p44pr794ru36d0ltxu65chljw8xjqd975wz" target="_blank">npub1s3h…75wz</A>.
      </P>
    
    <Heading tag='h2' class='h-leather mt-4 mb-2'>Overview</Heading>
    
      <P class="mb-4">
        Alexandria opens up to the <A href="./">landing page</A>, where the user can: login (top-right), select whether to only view the publications hosted on the <A href="https://thecitadel.nostr1.com/" target="_blank">thecitadel document relay</A> or add in their own relays, and scroll/search the publications.
      </P>

      <div class="flex flex-col items-center space-y-4 my-4">
        <Img src="/screenshots/LandingPage.png" alt="Landing page" class='image-border rounded-lg' width="400" />
        <Img src="/screenshots/YourRelays.png" alt="Relay selection" class='image-border rounded-lg' width="400" />
      </div>

      <P class="mb-3">
        There is also the ability to view the publications as a diagram, if you click on "Visualize", and to publish an e-book or other document (coming soon).
      </P>

      <P class="mb-3">
        If you click on a card, which represents a 30040 index event, the associated reading view opens to the publication. The app then pulls all of the content events (30041s), in the order in which they are indexed, and displays them as a single document.
      </P>
      
      <P class="mb-3">
        Each 30041 section is also a level in the table of contents, which can be accessed from the floating icon top-left in the reading view. This allows for navigation within the publication. (This functionality has been temporarily disabled.)
      </P>

      <div class="flex flex-col items-center space-y-4 my-4">
        <Img src="/screenshots/ToC_icon.png" alt="ToC icon" class='image-border rounded-lg' width="400" />
        <Img src="/screenshots/TableOfContents.png" alt="Table of contents example" class='image-border rounded-lg' width="400" />
      </div>
    
    <Heading tag='h2' class='h-leather mt-4 mb-2'>Typical use cases</Heading>

      <Heading tag='h3' class='h-leather mb-3'>For e-books</Heading>
      
      <P class="mb-3">
        The most common use for Alexandria is for e-books: both those users have written themselves and those uploaded to Nostr from other sources. The first minor version of the app, Gutenberg, is focused on displaying and producing these publications.
      </P>

      <P class="mb-3">
        An example of a book is <A href="/publication?d=jane-eyre-an-autobiography-by-charlotte-bront%C3%AB-v-3rd-edition">Jane Eyre</A>
      </P>

      <div class="flex justify-center my-4">
        <Img src="/screenshots/JaneEyre.png" alt="Jane Eyre, by Charlotte Brontë" class='image-border rounded-lg' width="400" />
      </div>
    
      <Heading tag='h3' class='h-leather mb-3'>For scientific papers</Heading>

      <P class="mb-3">
        Alexandria will also display research papers with Asciimath and LaTeX embedding, and the normal advanced formatting options available for Asciidoc. In addition, we will be implementing special citation events, which will serve as an alternative or addition to the normal footnotes.
      </P>

      <P class="mb-3">
        Correctly displaying such papers, integrating citations, and allowing them to be reviewed (with kind 1111 comments), and annotated (with highlights) by users, is the focus of the second minor version, Euler.
      </P>

      <P class="mb-3">
        Euler will also pioneer the HTTP-based (rather than websocket-based) e-paper compatible version of the web app.
      </P>

      <P class="mb-3">
        An example of a research paper is <A href="/publication?d=less-partnering-less-children-or-both-by-j.i.s.-hellstrand-v-1">Less Partnering, Less Children, or Both?</A>
      </P>

      <div class="flex justify-center my-4">
        <Img src="/screenshots/ResearchPaper.png" alt="Research paper" class='image-border rounded-lg' width="400" />
      </div>
    
      <Heading tag='h3' class='h-leather mb-3'>For documentation</Heading>

      <P class="mb-3">
        Our own team uses Alexandria to document the app, to display our <A href="/publication?d=the-gitcitadel-blog-by-stella-v-1">blog entries</A>, as well as to store copies of our most interesting <A href="/publication?d=gitcitadel-project-documentation-by-stella-v-1">technical specifications</A>.
      </P>

      <div class="flex justify-center my-4">
        <Img src="/screenshots/Documentation.png" alt="Documentation" class='image-border rounded-lg' width="400" />
      </div>
    
    </main>
</div><|MERGE_RESOLUTION|>--- conflicted
+++ resolved
@@ -1,41 +1,16 @@
 <script lang='ts'>
-<<<<<<< HEAD
-  import { Heading } from "flowbite-svelte";
+  import { Heading, Img, P, A } from "flowbite-svelte";
   
   // Get the git tag version from environment variables
   const gitTagVersion = import.meta.env.GIT_TAG || 'development';
 </script>
 
 <div class='w-full flex justify-center'>
-  <main class='main-leather flex flex-col space-y-4 max-w-2xl w-full mt-4 mb-4'>
+  <main class='main-leather flex flex-col space-y-6 max-w-2xl w-full my-6 px-4'>
     <div class="flex justify-between items-center">
-      <Heading tag='h1' class='h-leather mb-2'>About</Heading>
+      <Heading tag='h1' class='h-leather text-left mb-4'>About</Heading>
       <span class="text-sm bg-gray-100 dark:bg-gray-800 px-2 py-1 rounded">Version: {gitTagVersion}</span>
     </div>
-    <p>Alexandria is a reader and writer for <a href="https://github.com/nostr-protocol/nips/pull/1600" class='underline' target="_blank">curated publications</a> (in Asciidoc), and will eventually also support long-form articles (Markdown) and wiki pages (Asciidoc). It is produced by the <a href="https://wikistr.com/gitcitadel-project" class='underline' target="_blank">GitCitadel project team</a>.</p>
-
-    <p>Please submit support issues on the <a href="https://gitcitadel.com/r/naddr1qvzqqqrhnypzplfq3m5v3u5r0q9f255fdeyz8nyac6lagssx8zy4wugxjs8ajf7pqy88wumn8ghj7mn0wvhxcmmv9uqq5emfw33kjarpv3jkcs83wav" class='underline' target="_blank">project repo page</a> and follow us on <a href="https://github.com/ShadowySupercode/gitcitadel" class='underline' target="_blank">GitHub</a> and <a href="https://geyser.fund/project/gitcitadel" class='underline' target="_blank">Geyserfund</a>.</p>
-
-    <p>We are easiest to contact over our Nostr address <a  href="https://njump.me/nprofile1qqsggm4l0xs23qfjwnkfwf6fqcs66s3lz637gaxhl4nwd2vtle8rnfqprfmhxue69uhhg6r9vehhyetnwshxummnw3erztnrdaks5zhueg" class='underline' title="npub1s3ht77dq4zqnya8vjun5jp3p44pr794ru36d0ltxu65chljw8xjqd975wz" target="_blank">npub1s3h…75wz</a>.</p>
-
-    <Heading tag='h2' class='h-leather mb-2'>Overview</Heading>
-  
-    <p>Alexandria opens up to the <a  href="https://next-alexandria.gitcitadel.eu/" class='underline'>landing page</a>, where the user can: login (top-right), select whether to only view the publications hosted on the <a href="https://thecitadel.nostr1.com/" class='underline' target="_blank">thecitadel document relay</a> or add in their own relays, and scroll/search the publications.</p>
-
-    <p><img src="/screenshots/LandingPage.png" alt="Landing page" class='image-border'></p>
-    <p><img src="/screenshots/YourRelays.png" alt="Relay selection" class='image-border'></p>
-
-    <p>There is also the ability to view the publications as a diagram, if you click on "Visualize", and to publish an e-book or other document (coming soon).</p>
-
-    <p>If you click on a card, which represents a 30040 index event, the associated reading view opens to the publication. The app then pulls all of the content events (30041s), in the order in which they are indexed, and displays them as a single document.</p>
-=======
-  import { Heading, Img, P, A } from "flowbite-svelte";
-</script>
-
-<div class='w-full flex justify-center'>
-  <main class='main-leather flex flex-col space-y-6 max-w-2xl w-full my-6 px-4'>
-    <Heading tag='h1' class='h-leather text-left mb-4'>About</Heading>
->>>>>>> 1ea197b6
     
     <P class="mb-3">
         Alexandria is a reader and writer for <A href="/publication?d=gitcitadel-project-documentation-curated-publications-specification-7-by-stella-v-1">curated publications</A> (in Asciidoc), and will eventually also support long-form articles (Markdown) and wiki pages (Asciidoc). It is produced by the <A href="/publication?d=gitcitadel-project-documentation-gitcitadel-project-1-by-stella-v-1">GitCitadel project team</A>.
@@ -126,4 +101,4 @@
       </div>
     
     </main>
-</div>+</div>
