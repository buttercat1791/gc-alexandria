--- conflicted
+++ resolved
@@ -8,13 +8,8 @@
 <div class='w-full flex justify-center'>
   <main class='main-leather flex flex-col space-y-6 max-w-2xl w-full my-6 px-4'>
     <div class="flex justify-between items-center">
-<<<<<<< HEAD
-      <Heading tag='h1' class='h-leather text-left mb-4'>About</Heading>
-      <span class="text-sm bg-gray-100 dark:bg-gray-800 px-2 py-1 rounded">Version: {gitTagVersion}</span>
-=======
       <Heading tag='h1' class='h-leather mb-2'>About</Heading>
       <span class="text-sm bg-gray-100 dark:bg-gray-800 px-2 py-1 rounded text-nowrap">Version: {appVersion}</span>
->>>>>>> d119d304
     </div>
     
     <P class="mb-3">
