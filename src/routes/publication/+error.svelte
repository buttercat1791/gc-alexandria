--- conflicted
+++ resolved
@@ -24,11 +24,7 @@
         Try Again
       </Button>
       <Button class='btn-leather !w-fit' size='sm' outline onclick={() => goto('/')}>
-<<<<<<< HEAD
-        Return to Home
-=======
         Return home
->>>>>>> 00232a90
       </Button>
     </div>
   </Alert>
