import { error } from "@sveltejs/kit";
import type { Load } from "@sveltejs/kit";
import type { NDKEvent } from "@nostr-dev-kit/ndk";
import { nip19 } from "nostr-tools";
import { getActiveRelays } from "$lib/ndk";
import { getMatchingTags } from "$lib/utils/nostrUtils";

/**
 * Decodes an naddr identifier and returns a filter object
 */
function decodeNaddr(id: string) {
  try {
    if (!id.startsWith("naddr")) return {};

    const decoded = nip19.decode(id);
    if (decoded.type !== "naddr") return {};

    const data = decoded.data;
    return {
      kinds: [data.kind],
      authors: [data.pubkey],
      "#d": [data.identifier],
    };
  } catch (e) {
    console.error("Failed to decode naddr:", e);
    return null;
  }
}

/**
 * Fetches an event by ID or filter
 */
async function fetchEventById(ndk: any, id: string): Promise<NDKEvent> {
  const filter = decodeNaddr(id);

  // Handle the case where filter is null (decoding error)
  if (filter === null) {
    // If we can't decode the naddr, try using the raw ID
    try {
      const event = await ndk.fetchEvent(id);
      if (!event) {
        throw new Error(`Event not found for ID: ${id}`);
      }
      return event;
    } catch (err) {
      throw error(404, `Failed to fetch publication root event.\n${err}`);
    }
  }

  const hasFilter = Object.keys(filter).length > 0;

  try {
    const event = await (hasFilter
      ? ndk.fetchEvent(filter)
      : ndk.fetchEvent(id));

    if (!event) {
      throw new Error(`Event not found for ID: ${id}`);
    }
    return event;
  } catch (err) {
    throw error(404, `Failed to fetch publication root event.\n${err}`);
  }
}

/**
 * Fetches an event by d tag
 */
async function fetchEventByDTag(ndk: any, dTag: string): Promise<NDKEvent> {
  try {
    const event = await ndk.fetchEvent(
      { "#d": [dTag] },
      { closeOnEose: false },
      getActiveRelays(ndk),
    );

    if (!event) {
      throw new Error(`Event not found for d tag: ${dTag}`);
    }
    return event;
  } catch (err) {
    throw error(404, `Failed to fetch publication root event.\n${err}`);
  }
}

<<<<<<< HEAD
export const load: Load = async ({
  url,
  parent,
}: {
  url: URL;
  parent: () => Promise<any>;
}) => {
  const id = url.searchParams.get("id");
  const dTag = url.searchParams.get("d");
  const { ndk, parser } = await parent();

=======
// TODO: Use path params instead of query params.
export const load: Load = async ({ url, parent }: { url: URL; parent: () => Promise<any> }) => {
  const id = url.searchParams.get('id');
  const dTag = url.searchParams.get('d');
  const { ndk } = await parent();
  
>>>>>>> e714ac26
  if (!id && !dTag) {
    throw error(400, "No publication root event ID or d tag provided.");
  }

  // Fetch the event based on available parameters
  const indexEvent = id
    ? await fetchEventById(ndk, id)
    : await fetchEventByDTag(ndk, dTag!);
<<<<<<< HEAD

  const publicationType = getMatchingTags(indexEvent, "type")[0]?.[1];
  const fetchPromise = parser.fetch(indexEvent);
=======
  
  const publicationType = getMatchingTags(indexEvent, 'type')[0]?.[1];
>>>>>>> e714ac26

  return {
    publicationType,
    indexEvent,
  };
};<|MERGE_RESOLUTION|>--- conflicted
+++ resolved
@@ -1,28 +1,28 @@
-import { error } from "@sveltejs/kit";
-import type { Load } from "@sveltejs/kit";
-import type { NDKEvent } from "@nostr-dev-kit/ndk";
-import { nip19 } from "nostr-tools";
-import { getActiveRelays } from "$lib/ndk";
-import { getMatchingTags } from "$lib/utils/nostrUtils";
+import { error } from '@sveltejs/kit';
+import type { Load } from '@sveltejs/kit';
+import type { NDKEvent } from '@nostr-dev-kit/ndk';
+import { nip19 } from 'nostr-tools';
+import { getActiveRelays } from '$lib/ndk';
+import { getMatchingTags } from '$lib/utils/nostrUtils';
 
 /**
  * Decodes an naddr identifier and returns a filter object
  */
 function decodeNaddr(id: string) {
   try {
-    if (!id.startsWith("naddr")) return {};
-
+    if (!id.startsWith('naddr')) return {};
+    
     const decoded = nip19.decode(id);
-    if (decoded.type !== "naddr") return {};
-
+    if (decoded.type !== 'naddr') return {};
+    
     const data = decoded.data;
     return {
       kinds: [data.kind],
       authors: [data.pubkey],
-      "#d": [data.identifier],
+      '#d': [data.identifier]
     };
   } catch (e) {
-    console.error("Failed to decode naddr:", e);
+    console.error('Failed to decode naddr:', e);
     return null;
   }
 }
@@ -32,7 +32,7 @@
  */
 async function fetchEventById(ndk: any, id: string): Promise<NDKEvent> {
   const filter = decodeNaddr(id);
-
+  
   // Handle the case where filter is null (decoding error)
   if (filter === null) {
     // If we can't decode the naddr, try using the raw ID
@@ -46,14 +46,14 @@
       throw error(404, `Failed to fetch publication root event.\n${err}`);
     }
   }
-
+  
   const hasFilter = Object.keys(filter).length > 0;
-
+  
   try {
-    const event = await (hasFilter
-      ? ndk.fetchEvent(filter)
-      : ndk.fetchEvent(id));
-
+    const event = await (hasFilter ? 
+      ndk.fetchEvent(filter) : 
+      ndk.fetchEvent(id));
+      
     if (!event) {
       throw new Error(`Event not found for ID: ${id}`);
     }
@@ -69,11 +69,11 @@
 async function fetchEventByDTag(ndk: any, dTag: string): Promise<NDKEvent> {
   try {
     const event = await ndk.fetchEvent(
-      { "#d": [dTag] },
-      { closeOnEose: false },
-      getActiveRelays(ndk),
+      { '#d': [dTag] }, 
+      { closeOnEose: false }, 
+      getActiveRelays(ndk)
     );
-
+    
     if (!event) {
       throw new Error(`Event not found for d tag: ${dTag}`);
     }
@@ -83,42 +83,22 @@
   }
 }
 
-<<<<<<< HEAD
-export const load: Load = async ({
-  url,
-  parent,
-}: {
-  url: URL;
-  parent: () => Promise<any>;
-}) => {
-  const id = url.searchParams.get("id");
-  const dTag = url.searchParams.get("d");
-  const { ndk, parser } = await parent();
-
-=======
 // TODO: Use path params instead of query params.
 export const load: Load = async ({ url, parent }: { url: URL; parent: () => Promise<any> }) => {
   const id = url.searchParams.get('id');
   const dTag = url.searchParams.get('d');
   const { ndk } = await parent();
   
->>>>>>> e714ac26
   if (!id && !dTag) {
-    throw error(400, "No publication root event ID or d tag provided.");
+    throw error(400, 'No publication root event ID or d tag provided.');
   }
-
+  
   // Fetch the event based on available parameters
-  const indexEvent = id
+  const indexEvent = id 
     ? await fetchEventById(ndk, id)
     : await fetchEventByDTag(ndk, dTag!);
-<<<<<<< HEAD
-
-  const publicationType = getMatchingTags(indexEvent, "type")[0]?.[1];
-  const fetchPromise = parser.fetch(indexEvent);
-=======
   
   const publicationType = getMatchingTags(indexEvent, 'type')[0]?.[1];
->>>>>>> e714ac26
 
   return {
     publicationType,
