--- conflicted
+++ resolved
@@ -253,20 +253,11 @@
     /** blog */
     @screen lg {
         @media (hover: hover) {
-<<<<<<< HEAD
-            .blog .discreet:not(:hover) .coverImage img {
-                @apply filter grayscale sepia brightness-75 opacity-50 transition duration-500 ease-in-out saturate-200 hue-rotate-20;
-            }
-
-            .blog .discreet:not(:hover) .h-leather {
-                @apply filter grayscale sepia brightness-75 opacity-50 transition duration-500 ease-in-out saturate-200 hue-rotate-20;
-=======
             .blog .discreet .card-leather:not(:hover) {
                 @apply bg-primary-50 dark:bg-primary-1000 opacity-75 transition duration-500 ease-in-out ;
             }
             .blog .discreet .group {
                 @apply bg-transparent;
->>>>>>> 73cc4c25
             }
         }
     }
