import { sveltekit } from "@sveltejs/kit/vite";
import { defineConfig } from "vite";
import { execSync } from "child_process";
import process from "node:process";

// Function to get the latest git tag
function getAppVersionString() {
  // if running in ci context, we can assume the package has been properly versioned
  if (
    process.env.ALEXANDIRA_IS_CI_BUILD &&
    process.env.npm_package_version &&
    process.env.npm_package_version.trim() !== ""
  ) {
    return process.env.npm_package_version;
  }

  try {
    // Get the latest git tag, assuming git is installed and tagged branch is available
    const tag = execSync("git describe --tags --abbrev=0").toString().trim();
    return tag;
  } catch {
    return "development";
  }
}

export default defineConfig({
  plugins: [sveltekit()],
  resolve: {
    alias: {
      $lib: "./src/lib",
      $components: "./src/components",
    },
  },
  build: {
    rollupOptions: {
      external: ["bech32"],
    },
  },
  test: {
<<<<<<< HEAD
    include: ['./tests/unit/**/*.test.ts', './tests/integration/**/*.test.ts'],
    environment: 'jsdom',
    setupFiles: ['./tests/vitest-setup.ts']
=======
    include: ["./tests/unit/**/*.test.ts", "./tests/integration/**/*.test.ts"],
>>>>>>> 1116c6dd
  },
  define: {
    // Expose the app version as a global variable
    "import.meta.env.APP_VERSION": JSON.stringify(getAppVersionString()),
  },
});<|MERGE_RESOLUTION|>--- conflicted
+++ resolved
@@ -37,13 +37,7 @@
     },
   },
   test: {
-<<<<<<< HEAD
-    include: ['./tests/unit/**/*.test.ts', './tests/integration/**/*.test.ts'],
-    environment: 'jsdom',
-    setupFiles: ['./tests/vitest-setup.ts']
-=======
     include: ["./tests/unit/**/*.test.ts", "./tests/integration/**/*.test.ts"],
->>>>>>> 1116c6dd
   },
   define: {
     // Expose the app version as a global variable
